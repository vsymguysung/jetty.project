//
//  ========================================================================
//  Copyright (c) 1995-2015 Mort Bay Consulting Pty. Ltd.
//  ------------------------------------------------------------------------
//  All rights reserved. This program and the accompanying materials
//  are made available under the terms of the Eclipse Public License v1.0
//  and Apache License v2.0 which accompanies this distribution.
//
//      The Eclipse Public License is available at
//      http://www.eclipse.org/legal/epl-v10.html
//
//      The Apache License v2.0 is available at
//      http://www.opensource.org/licenses/apache2.0.php
//
//  You may elect to redistribute this code under either of these licenses.
//  ========================================================================
//

package org.eclipse.jetty.websocket.jsr356.server;

import java.io.IOException;
import java.util.ArrayList;
import java.util.Collections;
import java.util.List;
import java.util.Map;

import javax.websocket.Extension;
import javax.websocket.Extension.Parameter;
import javax.websocket.server.ServerEndpointConfig;
import javax.websocket.server.ServerEndpointConfig.Configurator;

import org.eclipse.jetty.util.StringUtil;
import org.eclipse.jetty.util.log.Log;
import org.eclipse.jetty.util.log.Logger;
import org.eclipse.jetty.websocket.api.extensions.ExtensionConfig;
import org.eclipse.jetty.websocket.api.extensions.ExtensionFactory;
import org.eclipse.jetty.websocket.common.scopes.WebSocketContainerScope;
import org.eclipse.jetty.websocket.jsr356.JsrExtension;
import org.eclipse.jetty.websocket.jsr356.endpoints.EndpointInstance;
import org.eclipse.jetty.websocket.jsr356.server.pathmap.WebSocketPathSpec;
import org.eclipse.jetty.websocket.server.pathmap.PathSpec;
import org.eclipse.jetty.websocket.servlet.ServletUpgradeRequest;
import org.eclipse.jetty.websocket.servlet.ServletUpgradeResponse;
import org.eclipse.jetty.websocket.servlet.WebSocketCreator;

public class JsrCreator implements WebSocketCreator
{
    public static final String PROP_REMOTE_ADDRESS = "javax.websocket.endpoint.remoteAddress";
    public static final String PROP_LOCAL_ADDRESS = "javax.websocket.endpoint.localAddress";
    public static final String PROP_LOCALES = "javax.websocket.upgrade.locales";
    private static final Logger LOG = Log.getLogger(JsrCreator.class);
    private final WebSocketContainerScope containerScope;
    private final ServerEndpointMetadata metadata;
    private final ExtensionFactory extensionFactory;

    public JsrCreator(WebSocketContainerScope containerScope, ServerEndpointMetadata metadata, ExtensionFactory extensionFactory)
    {
        this.containerScope = containerScope;
        this.metadata = metadata;
        this.extensionFactory = extensionFactory;
    }

    @Override
    public Object createWebSocket(ServletUpgradeRequest req, ServletUpgradeResponse resp)
    {
        JsrHandshakeRequest hsreq = new JsrHandshakeRequest(req);
        JsrHandshakeResponse hsresp = new JsrHandshakeResponse(resp);

        // Get raw config, as defined when the endpoint was added to the container
        ServerEndpointConfig config = metadata.getConfig();

        // Establish a copy of the config, so that the UserProperties are unique
        // per upgrade request.
<<<<<<< HEAD
        config = new BasicServerEndpointConfig(containerScope, config);
        
=======
        config = new BasicServerEndpointConfig(config);

>>>>>>> e6f23a69
        // Bug 444617 - Expose localAddress and remoteAddress for jsr modify handshake to use
        // This is being implemented as an optional set of userProperties so that
        // it is not JSR api breaking.  A few users on #jetty and a few from cometd
        // have asked for access to this information.
        Map<String, Object> userProperties = config.getUserProperties();
        userProperties.put(PROP_LOCAL_ADDRESS,req.getLocalSocketAddress());
        userProperties.put(PROP_REMOTE_ADDRESS,req.getRemoteSocketAddress());
        userProperties.put(PROP_LOCALES,Collections.list(req.getLocales()));

        // Get Configurator from config object (not guaranteed to be unique per endpoint upgrade)
        ServerEndpointConfig.Configurator configurator = config.getConfigurator();

        // modify handshake
        configurator.modifyHandshake(config,hsreq,hsresp);

        // check origin
        if (!configurator.checkOrigin(req.getOrigin()))
        {
            try
            {
                resp.sendForbidden("Origin mismatch");
            }
            catch (IOException e)
            {
                if (LOG.isDebugEnabled())
                    LOG.debug("Unable to send error response",e);
            }
            return null;
        }

        // deal with sub protocols
        List<String> supported = config.getSubprotocols();
        List<String> requested = req.getSubProtocols();
        String subprotocol = configurator.getNegotiatedSubprotocol(supported,requested);
        if (StringUtil.isNotBlank(subprotocol))
        {
            resp.setAcceptedSubProtocol(subprotocol);
        }

        // deal with extensions
        List<Extension> installedExts = new ArrayList<>();
        for (String extName : extensionFactory.getAvailableExtensions().keySet())
        {
            installedExts.add(new JsrExtension(extName));
        }
        List<Extension> requestedExts = new ArrayList<>();
        for (ExtensionConfig reqCfg : req.getExtensions())
        {
            requestedExts.add(new JsrExtension(reqCfg));
        }
        List<Extension> usedExts = configurator.getNegotiatedExtensions(installedExts,requestedExts);
        List<ExtensionConfig> configs = new ArrayList<>();
        if (usedExts != null)
        {
            for (Extension used : usedExts)
            {
                ExtensionConfig ecfg = new ExtensionConfig(used.getName());
                for (Parameter param : used.getParameters())
                {
                    ecfg.setParameter(param.getName(),param.getValue());
                }
                configs.add(ecfg);
            }
        }
        resp.setExtensions(configs);

        // create endpoint class
        try
        {
            Class<?> endpointClass = config.getEndpointClass();
            Configurator configr = config.getConfigurator();
            Object endpoint = configr.getEndpointInstance(endpointClass);
            // Do not decorate here (let the Connection and Session start first)
            // This will allow CDI to see Session for injection into Endpoint classes.
            PathSpec pathSpec = hsreq.getRequestPathSpec();
            if (pathSpec instanceof WebSocketPathSpec)
            {
                // We have a PathParam path spec
                WebSocketPathSpec wspathSpec = (WebSocketPathSpec)pathSpec;
                String requestPath = req.getRequestPath();
                // Wrap the config with the path spec information
                config = new PathParamServerEndpointConfig(containerScope,config,wspathSpec,requestPath);
            }
            return new EndpointInstance(endpoint,config,metadata);
        }
        catch (InstantiationException e)
        {
            if (LOG.isDebugEnabled())
                LOG.debug("Unable to create websocket: " + config.getEndpointClass().getName(),e);
            return null;
        }
    }

    @Override
    public String toString()
    {
        return String.format("%s[metadata=%s]",this.getClass().getName(),metadata);
    }
}<|MERGE_RESOLUTION|>--- conflicted
+++ resolved
@@ -68,16 +68,11 @@
 
         // Get raw config, as defined when the endpoint was added to the container
         ServerEndpointConfig config = metadata.getConfig();
-
+        
         // Establish a copy of the config, so that the UserProperties are unique
         // per upgrade request.
-<<<<<<< HEAD
         config = new BasicServerEndpointConfig(containerScope, config);
         
-=======
-        config = new BasicServerEndpointConfig(config);
-
->>>>>>> e6f23a69
         // Bug 444617 - Expose localAddress and remoteAddress for jsr modify handshake to use
         // This is being implemented as an optional set of userProperties so that
         // it is not JSR api breaking.  A few users on #jetty and a few from cometd
