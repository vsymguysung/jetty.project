--- conflicted
+++ resolved
@@ -28,13 +28,13 @@
         <Set name="handlers">
          <Array type="org.eclipse.jetty.server.Handler">
            <Item>
-             <New id="RequestLog" class="org.eclipse.jetty.server.handler.RequestLogHandler"/>
-           </Item>
-           <Item>
              <New id="Contexts" class="org.eclipse.jetty.server.handler.ContextHandlerCollection"/>
            </Item>
            <Item>
              <New id="DefaultHandler" class="org.eclipse.jetty.server.handler.DefaultHandler"/>
+           </Item>
+           <Item>
+             <New id="RequestLog" class="org.eclipse.jetty.server.handler.RequestLogHandler"/>
            </Item>
          </Array>
         </Set>
@@ -70,6 +70,7 @@
     <Set name="dumpAfterStart"><Property name="jetty.server.dumpAfterStart" deprecated="jetty.dump.start" default="false"/></Set>
     <Set name="dumpBeforeStop"><Property name="jetty.server.dumpBeforeStop" deprecated="jetty.dump.stop" default="false"/></Set>
 
+
     <Call class="org.eclipse.jetty.webapp.Configurations" name="setKnown">
       <Arg>
         <Array type="String">
@@ -86,11 +87,7 @@
          <Item>org.eclipse.jetty.webapp.JmxConfiguration</Item>
          <Item>org.eclipse.jetty.osgi.annotations.AnnotationConfiguration</Item>
          <Item>org.eclipse.jetty.websocket.server.JettyWebSocketConfiguration</Item>
-<<<<<<< HEAD
-         <Item>org.eclipse.jetty.websocket.jsr356.server.JavaxWebSocketConfiguration</Item>
-=======
          <Item>org.eclipse.jetty.websocket.javax.server.JavaxWebSocketConfiguration</Item>
->>>>>>> bd0a61b1
          <Item>org.eclipse.jetty.osgi.boot.OSGiWebInfConfiguration</Item>
          <Item>org.eclipse.jetty.osgi.boot.OSGiMetaInfConfiguration</Item>
         </Array>
