//
//  ========================================================================
//  Copyright (c) 1995-2014 Mort Bay Consulting Pty. Ltd.
//  ------------------------------------------------------------------------
//  All rights reserved. This program and the accompanying materials
//  are made available under the terms of the Eclipse Public License v1.0
//  and Apache License v2.0 which accompanies this distribution.
//
//      The Eclipse Public License is available at
//      http://www.eclipse.org/legal/epl-v10.html
//
//      The Apache License v2.0 is available at
//      http://www.opensource.org/licenses/apache2.0.php
//
//  You may elect to redistribute this code under either of these licenses.
//  ========================================================================
//

package org.eclipse.jetty.fcgi.client.http;

import java.io.EOFException;
import java.nio.ByteBuffer;
import java.nio.channels.AsynchronousCloseException;
import java.util.LinkedList;
import java.util.Map;
import java.util.concurrent.ConcurrentHashMap;
import java.util.concurrent.TimeoutException;
import java.util.concurrent.atomic.AtomicBoolean;

import org.eclipse.jetty.client.HttpClient;
import org.eclipse.jetty.client.HttpConnection;
import org.eclipse.jetty.client.HttpDestination;
import org.eclipse.jetty.client.HttpExchange;
import org.eclipse.jetty.client.api.Connection;
import org.eclipse.jetty.client.api.Request;
import org.eclipse.jetty.client.api.Response;
import org.eclipse.jetty.fcgi.FCGI;
import org.eclipse.jetty.fcgi.generator.Flusher;
import org.eclipse.jetty.fcgi.parser.ClientParser;
import org.eclipse.jetty.http.HttpField;
import org.eclipse.jetty.http.HttpFields;
import org.eclipse.jetty.http.HttpHeader;
import org.eclipse.jetty.http.HttpHeaderValue;
import org.eclipse.jetty.io.AbstractConnection;
import org.eclipse.jetty.io.ByteBufferPool;
import org.eclipse.jetty.io.EndPoint;
import org.eclipse.jetty.util.BufferUtil;
import org.eclipse.jetty.util.log.Log;
import org.eclipse.jetty.util.log.Logger;

public class HttpConnectionOverFCGI extends AbstractConnection implements Connection
{
    private static final Logger LOG = Log.getLogger(HttpConnectionOverFCGI.class);

    private final LinkedList<Integer> requests = new LinkedList<>();
    private final Map<Integer, HttpChannelOverFCGI> channels = new ConcurrentHashMap<>();
    private final AtomicBoolean closed = new AtomicBoolean();
    private final Flusher flusher;
    private final HttpDestination destination;
    private final boolean multiplexed;
    private final Delegate delegate;
    private final ClientParser parser;

    public HttpConnectionOverFCGI(EndPoint endPoint, HttpDestination destination, boolean multiplexed)
    {
        super(endPoint, destination.getHttpClient().getExecutor(), destination.getHttpClient().isDispatchIO());
        this.destination = destination;
        this.multiplexed = multiplexed;
        this.flusher = new Flusher(endPoint);
        this.delegate = new Delegate(destination);
        this.parser = new ClientParser(new ResponseListener());
        requests.addLast(0);
    }

    public HttpDestination getHttpDestination()
    {
        return destination;
    }

    @Override
    public void send(Request request, Response.CompleteListener listener)
    {
        delegate.send(request, listener);
    }

    protected void send(HttpExchange exchange)
    {
        delegate.send(exchange);
    }

    @Override
    public void onOpen()
    {
        super.onOpen();
        fillInterested();
    }

    @Override
    public void onFillable()
    {
        EndPoint endPoint = getEndPoint();
        HttpClient client = destination.getHttpClient();
        ByteBufferPool bufferPool = client.getByteBufferPool();
        ByteBuffer buffer = bufferPool.acquire(client.getResponseBufferSize(), true);
        try
        {
            while (true)
            {
                int read = endPoint.fill(buffer);
                if (LOG.isDebugEnabled()) // Avoid boxing of variable 'read'.
                    LOG.debug("Read {} bytes from {}", read, endPoint);
                if (read > 0)
                {
                    parse(buffer);
                }
                else if (read == 0)
                {
                    fillInterested();
                    break;
                }
                else
                {
                    shutdown();
                    break;
                }
            }
        }
        catch (Exception x)
        {
            LOG.debug(x);
            close(x);
        }
        finally
        {
            bufferPool.release(buffer);
        }
    }

    private void parse(ByteBuffer buffer)
    {
        while (buffer.hasRemaining())
            parser.parse(buffer);
    }

    private void shutdown()
    {
<<<<<<< HEAD
        close(new EOFException());
=======
        // Close explicitly only if we are idle, since the request may still
        // be in progress, otherwise close only if we can fail the responses.
        if (channels.isEmpty())
            close();
        else
            failAndClose(new EOFException());
>>>>>>> 5eeda38f
    }

    @Override
    protected boolean onReadTimeout()
    {
        close(new TimeoutException());
        return false;
    }

    protected void release(HttpChannelOverFCGI channel)
    {
        channels.remove(channel.getRequest());
<<<<<<< HEAD
        if (destination instanceof PoolingHttpDestination)
        {
            @SuppressWarnings("unchecked")
            PoolingHttpDestination<HttpConnectionOverFCGI> fcgiDestination =
                    (PoolingHttpDestination<HttpConnectionOverFCGI>)destination;
            fcgiDestination.release(this);
        }
=======
        destination.release(this);
>>>>>>> 5eeda38f
    }

    @Override
    public void close()
    {
        close(new AsynchronousCloseException());
    }

<<<<<<< HEAD
    private void close(Throwable failure)
=======
    protected void close(Throwable failure)
>>>>>>> 5eeda38f
    {
        if (closed.compareAndSet(false, true))
        {
            // First close then abort, to be sure that the connection cannot be reused
            // from an onFailure() handler or by blocking code waiting for completion.
            getHttpDestination().close(this);
            getEndPoint().shutdownOutput();
            LOG.debug("{} oshut", this);
            getEndPoint().close();
            LOG.debug("{} closed", this);

            abort(failure);
        }
    }

<<<<<<< HEAD
=======
    protected boolean closeByHTTP(HttpFields fields)
    {
        if (multiplexed)
            return false;
        if (!fields.contains(HttpHeader.CONNECTION, HttpHeaderValue.CLOSE.asString()))
            return false;
        close();
        return true;
    }

>>>>>>> 5eeda38f
    protected void abort(Throwable failure)
    {
        for (HttpChannelOverFCGI channel : channels.values())
        {
            HttpExchange exchange = channel.getHttpExchange();
            if (exchange != null)
                exchange.getRequest().abort(failure);
        }
        channels.clear();
    }

<<<<<<< HEAD
=======
    private void failAndClose(Throwable failure)
    {
        boolean result = false;
        for (HttpChannelOverFCGI channel : channels.values())
            result |= channel.responseFailure(failure);
        if (result)
            close(failure);
    }

>>>>>>> 5eeda38f
    private int acquireRequest()
    {
        synchronized (requests)
        {
            int last = requests.getLast();
            int request = last + 1;
            requests.addLast(request);
            return request;
        }
    }

    private void releaseRequest(int request)
    {
        synchronized (requests)
        {
            requests.removeFirstOccurrence(request);
        }
    }

    @Override
    public String toString()
    {
        return String.format("%s@%h(l:%s <-> r:%s)",
                getClass().getSimpleName(),
                this,
                getEndPoint().getLocalAddress(),
                getEndPoint().getRemoteAddress());
    }

    private class Delegate extends HttpConnection
    {
        private Delegate(HttpDestination destination)
        {
            super(destination);
        }

        @Override
        protected void send(HttpExchange exchange)
        {
            Request request = exchange.getRequest();
            normalizeRequest(request);

            // FCGI may be multiplexed, so create one channel for each request.
            int id = acquireRequest();
            HttpChannelOverFCGI channel = new HttpChannelOverFCGI(HttpConnectionOverFCGI.this, flusher, id, request.getIdleTimeout());
            channels.put(id, channel);
            channel.associate(exchange);
            channel.send();
        }

        @Override
        public void close()
        {
            HttpConnectionOverFCGI.this.close();
        }

        @Override
        public String toString()
        {
            return HttpConnectionOverFCGI.this.toString();
        }
    }

    private class ResponseListener implements ClientParser.Listener
    {
        @Override
        public void onBegin(int request, int code, String reason)
        {
            HttpChannelOverFCGI channel = channels.get(request);
            if (channel != null)
                channel.responseBegin(code, reason);
            else
                noChannel(request);
        }

        @Override
        public void onHeader(int request, HttpField field)
        {
            HttpChannelOverFCGI channel = channels.get(request);
            if (channel != null)
                channel.responseHeader(field);
            else
                noChannel(request);
        }

        @Override
        public void onHeaders(int request)
        {
            HttpChannelOverFCGI channel = channels.get(request);
            if (channel != null)
                channel.responseHeaders();
            else
                noChannel(request);
        }

        @Override
        public void onContent(int request, FCGI.StreamType stream, ByteBuffer buffer)
        {
            switch (stream)
            {
                case STD_OUT:
                {
                    HttpChannelOverFCGI channel = channels.get(request);
                    if (channel != null)
                        channel.content(buffer);
                    else
                        noChannel(request);
                    break;
                }
                case STD_ERR:
                {
                    LOG.info(BufferUtil.toUTF8String(buffer));
                    break;
                }
                default:
                {
                    throw new IllegalArgumentException();
                }
            }
        }

        @Override
        public void onEnd(int request)
        {
            HttpChannelOverFCGI channel = channels.get(request);
<<<<<<< HEAD
=======
            if (channel != null)
            {
                if (channel.responseSuccess())
                    releaseRequest(request);
            }
            else
            {
                noChannel(request);
            }
        }

        @Override
        public void onFailure(int request, Throwable failure)
        {
            HttpChannelOverFCGI channel = channels.get(request);
>>>>>>> 5eeda38f
            if (channel != null)
            {
                if (channel.responseFailure(failure))
                    releaseRequest(request);
            }
            else
            {
                noChannel(request);
            }
        }

        private void noChannel(int request)
        {
            // TODO: what here ?
        }
    }
}<|MERGE_RESOLUTION|>--- conflicted
+++ resolved
@@ -144,16 +144,12 @@
 
     private void shutdown()
     {
-<<<<<<< HEAD
-        close(new EOFException());
-=======
         // Close explicitly only if we are idle, since the request may still
         // be in progress, otherwise close only if we can fail the responses.
         if (channels.isEmpty())
             close();
         else
             failAndClose(new EOFException());
->>>>>>> 5eeda38f
     }
 
     @Override
@@ -166,17 +162,7 @@
     protected void release(HttpChannelOverFCGI channel)
     {
         channels.remove(channel.getRequest());
-<<<<<<< HEAD
-        if (destination instanceof PoolingHttpDestination)
-        {
-            @SuppressWarnings("unchecked")
-            PoolingHttpDestination<HttpConnectionOverFCGI> fcgiDestination =
-                    (PoolingHttpDestination<HttpConnectionOverFCGI>)destination;
-            fcgiDestination.release(this);
-        }
-=======
         destination.release(this);
->>>>>>> 5eeda38f
     }
 
     @Override
@@ -185,11 +171,7 @@
         close(new AsynchronousCloseException());
     }
 
-<<<<<<< HEAD
-    private void close(Throwable failure)
-=======
     protected void close(Throwable failure)
->>>>>>> 5eeda38f
     {
         if (closed.compareAndSet(false, true))
         {
@@ -205,8 +187,6 @@
         }
     }
 
-<<<<<<< HEAD
-=======
     protected boolean closeByHTTP(HttpFields fields)
     {
         if (multiplexed)
@@ -217,7 +197,6 @@
         return true;
     }
 
->>>>>>> 5eeda38f
     protected void abort(Throwable failure)
     {
         for (HttpChannelOverFCGI channel : channels.values())
@@ -229,8 +208,6 @@
         channels.clear();
     }
 
-<<<<<<< HEAD
-=======
     private void failAndClose(Throwable failure)
     {
         boolean result = false;
@@ -240,7 +217,6 @@
             close(failure);
     }
 
->>>>>>> 5eeda38f
     private int acquireRequest()
     {
         synchronized (requests)
@@ -366,8 +342,6 @@
         public void onEnd(int request)
         {
             HttpChannelOverFCGI channel = channels.get(request);
-<<<<<<< HEAD
-=======
             if (channel != null)
             {
                 if (channel.responseSuccess())
@@ -383,7 +357,6 @@
         public void onFailure(int request, Throwable failure)
         {
             HttpChannelOverFCGI channel = channels.get(request);
->>>>>>> 5eeda38f
             if (channel != null)
             {
                 if (channel.responseFailure(failure))
