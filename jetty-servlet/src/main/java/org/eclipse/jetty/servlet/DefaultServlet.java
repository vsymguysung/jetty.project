--- conflicted
+++ resolved
@@ -455,201 +455,7 @@
     protected void doGet(HttpServletRequest request, HttpServletResponse response)
     throws ServletException, IOException
     {
-<<<<<<< HEAD
         _resourceService.doGet(request,response);
-=======
-        String servletPath=null;
-        String pathInfo=null;
-        Enumeration<String> reqRanges = null;
-        boolean included =request.getAttribute(RequestDispatcher.INCLUDE_REQUEST_URI)!=null;
-        if (included)
-        {
-            servletPath=(String)request.getAttribute(RequestDispatcher.INCLUDE_SERVLET_PATH);
-            pathInfo=(String)request.getAttribute(RequestDispatcher.INCLUDE_PATH_INFO);
-            if (servletPath==null)
-            {
-                servletPath=request.getServletPath();
-                pathInfo=request.getPathInfo();
-            }
-        }
-        else
-        {
-            servletPath = _pathInfoOnly?"/":request.getServletPath();
-            pathInfo = request.getPathInfo();
-
-            // Is this a Range request?
-            reqRanges = request.getHeaders(HttpHeader.RANGE.asString());
-            if (!hasDefinedRange(reqRanges))
-                reqRanges = null;
-        }
-
-        String pathInContext=URIUtil.addPaths(servletPath,pathInfo);
-        boolean endsWithSlash=(pathInfo==null?request.getServletPath():pathInfo).endsWith(URIUtil.SLASH);
-        boolean gzippable=_gzip && !endsWithSlash && !included && reqRanges==null;
-        
-        HttpContent content=null;
-        boolean release_content=true;
-        try
-        {
-            // Find the content
-            content=_contentFactory.getContent(pathInContext,response.getBufferSize());
-            if (LOG.isDebugEnabled())
-                LOG.info("content={}",content);
-            
-            // Not found?
-            if (content==null || !content.getResource().exists())
-            {
-                if (included)
-                    throw new FileNotFoundException("!" + pathInContext);
-                response.sendError(HttpServletResponse.SC_NOT_FOUND);
-                return;
-            }
-            
-            // Directory?
-            if (content.getResource().isDirectory())
-            {
-                sendWelcome(content,pathInContext,endsWithSlash,included,request,response);
-                return;
-            }
-            
-            // Strip slash?
-            if (endsWithSlash && pathInContext.length()>1)
-            {
-                String q=request.getQueryString();
-                pathInContext=pathInContext.substring(0,pathInContext.length()-1);
-                String uri = URIUtil.addPaths(_servletContext.getContextPath(),pathInContext);
-                if (q!=null&&q.length()!=0)
-                    uri+="?"+q;
-                response.sendRedirect(response.encodeRedirectURL(uri));
-                return;
-            }
-            
-            // Conditional response?
-            if (!included && !passConditionalHeaders(request,response,content))
-                return;
-                
-            // Gzip?
-            HttpContent gzip_content = gzippable?content.getGzipContent():null;
-            if (gzip_content!=null)
-            {
-                // Tell caches that response may vary by accept-encoding
-                response.addHeader(HttpHeader.VARY.asString(),HttpHeader.ACCEPT_ENCODING.asString());
-                
-                // Does the client accept gzip?
-                String accept=request.getHeader(HttpHeader.ACCEPT_ENCODING.asString());
-                if (accept!=null && accept.indexOf("gzip")>=0)
-                {
-                    if (LOG.isDebugEnabled())
-                        LOG.debug("gzip={}",gzip_content);
-                    content=gzip_content;
-                }
-            }
-
-            // TODO this should be done by HttpContent#getContentEncoding
-            if (isGzippedContent(pathInContext))
-                response.setHeader(HttpHeader.CONTENT_ENCODING.asString(),"gzip");
-                
-            // Send the data
-            release_content=sendData(request,response,included,content,reqRanges);
-            
-        }
-        catch(IllegalArgumentException e)
-        {
-            LOG.warn(Log.EXCEPTION,e);
-            if(!response.isCommitted())
-                response.sendError(500, e.getMessage());
-        }
-        finally
-        {
-            if (release_content)
-            {
-                if (content!=null)
-                    content.release();
-            }
-        }
-
-    }
-
-    protected void sendWelcome(HttpContent content, String pathInContext, boolean endsWithSlash, boolean included, HttpServletRequest request, HttpServletResponse response)
-        throws ServletException, IOException
-    {                
-        // Redirect to directory
-        if (!endsWithSlash || (pathInContext.length()==1 && request.getAttribute("org.eclipse.jetty.server.nullPathInfo")!=null))
-        {
-            StringBuffer buf=request.getRequestURL();
-            synchronized(buf)
-            {
-                int param=buf.lastIndexOf(";");
-                if (param<0)
-                    buf.append('/');
-                else
-                    buf.insert(param,'/');
-                String q=request.getQueryString();
-                if (q!=null&&q.length()!=0)
-                {
-                    buf.append('?');
-                    buf.append(q);
-                }
-                response.setContentLength(0);
-                response.sendRedirect(response.encodeRedirectURL(buf.toString()));
-            }
-            return;
-        }
-        
-        // look for a welcome file
-        String welcome=getWelcomeFile(pathInContext);
-        if (welcome!=null)
-        {
-            if (LOG.isDebugEnabled())
-                LOG.debug("welcome={}",welcome);
-            if (_redirectWelcome)
-            {
-                // Redirect to the index
-                response.setContentLength(0);
-                String uri=URIUtil.encodePath(URIUtil.addPaths( _servletContext.getContextPath(),welcome));
-                String q=request.getQueryString();
-                if (q!=null&&!q.isEmpty())
-                    uri+="?"+q;
-                response.sendRedirect(response.encodeRedirectURL(uri));
-            }
-            else
-            {
-                // Forward to the index
-                RequestDispatcher dispatcher=_servletContext.getRequestDispatcher(welcome);
-                if (dispatcher!=null)
-                {
-                    if (included)
-                        dispatcher.include(request,response);
-                    else
-                    {
-                        request.setAttribute("org.eclipse.jetty.server.welcome",welcome);
-                        dispatcher.forward(request,response);
-                    }
-                }
-            }
-            return;
-        }
-         
-        if (included || passConditionalHeaders(request,response, content))
-            sendDirectory(request,response,content.getResource(),pathInContext);
-    }
-
-    /* ------------------------------------------------------------ */
-    protected boolean isGzippedContent(String path)
-    {
-        if (path == null) return false;
-      
-        for (String suffix:_gzipEquivalentFileExtensions)
-            if (path.endsWith(suffix))
-                return true;
-        return false;
-    }
-
-    /* ------------------------------------------------------------ */
-    private boolean hasDefinedRange(Enumeration<String> reqRanges)
-    {
-        return (reqRanges!=null && reqRanges.hasMoreElements());
->>>>>>> 2f04b0f8
     }
 
     /* ------------------------------------------------------------ */
