--- conflicted
+++ resolved
@@ -40,7 +40,6 @@
         </configuration>
       </plugin>
       <plugin>
-<<<<<<< HEAD
         <groupId>org.apache.felix</groupId>
         <artifactId>maven-bundle-plugin</artifactId>
         <extensions>true</extensions>
@@ -52,13 +51,13 @@
                 <_nouses>true</_nouses>
               </instructions>
             </configuration>
-=======
+      </plugin>
+      <plugin>
         <groupId>org.jacoco</groupId>
         <artifactId>jacoco-maven-plugin</artifactId>
         <configuration>
           <skip>true</skip>
         </configuration>
->>>>>>> 3bfc9148
       </plugin>
     </plugins>
   </build>
