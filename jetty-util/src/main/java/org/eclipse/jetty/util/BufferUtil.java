--- conflicted
+++ resolved
@@ -987,13 +987,7 @@
             return "null";
 
         StringBuilder buf = new StringBuilder();
-<<<<<<< HEAD
-        buf.append(buffer.getClass().getSimpleName());
-        buf.append("@");
-        buf.append(Integer.toHexString(System.identityHashCode(buffer)));
-=======
         idString(buffer,buf);
->>>>>>> 44bb8cef
         buf.append("[p=");
         buf.append(buffer.position());
         buf.append(",l=");
