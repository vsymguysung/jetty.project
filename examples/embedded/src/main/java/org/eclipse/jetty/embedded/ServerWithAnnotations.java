--- conflicted
+++ resolved
@@ -41,19 +41,6 @@
         // Create the server
         Server server = new Server(8080);
 
-<<<<<<< HEAD
-
-=======
-        // Enable parsing of jndi-related parts of web.xml and jetty-env.xml
-        Configuration.ClassList classlist = Configuration.ClassList
-                .setServerDefault(server);
-        classlist.addAfter("org.eclipse.jetty.webapp.FragmentConfiguration",
-                "org.eclipse.jetty.plus.webapp.EnvConfiguration",
-                "org.eclipse.jetty.plus.webapp.PlusConfiguration");
-        classlist.addBefore(
-                "org.eclipse.jetty.webapp.JettyWebXmlConfiguration",
-                "org.eclipse.jetty.annotations.AnnotationConfiguration");
->>>>>>> cd38756e
         // Create a WebApp
         WebAppContext webapp = new WebAppContext();
         
@@ -64,13 +51,8 @@
         File warFile = JettyDistribution.resolve("demo-base/webapps/test-spec.war").toFile();
         webapp.setWar(warFile.getAbsolutePath());
         webapp.setAttribute(
-<<<<<<< HEAD
                 "org.eclipse.jetty.server.webapp.ContainerIncludeJarPattern",
                 ".*/jetty-servlet-api-[^/]*\\.jar$");
-=======
-            "org.eclipse.jetty.server.webapp.ContainerIncludeJarPattern",
-            ".*/javax.servlet-[^/]*\\.jar$|.*/servlet-api-[^/]*\\.jar$");
->>>>>>> cd38756e
         server.setHandler(webapp);
 
         // Register new transaction manager in JNDI
@@ -78,12 +60,8 @@
         new Transaction(new com.acme.MockUserTransaction());
 
         // Define an env entry with webapp scope.
-<<<<<<< HEAD
-        new EnvEntry(webapp, "maxAmount", 100D, true);
-=======
         // THIS ENTRY IS OVERRIDEN BY THE ENTRY IN jetty-env.xml
         new EnvEntry(webapp, "maxAmount", 100d, true);
->>>>>>> cd38756e
 
         // Register a mock DataSource scoped to the webapp
         new Resource(server, "jdbc/mydatasource", new com.acme.MockDataSource());
