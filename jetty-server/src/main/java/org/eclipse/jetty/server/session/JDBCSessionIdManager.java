//
//  ========================================================================
//  Copyright (c) 1995-2012 Mort Bay Consulting Pty. Ltd.
//  ------------------------------------------------------------------------
//  All rights reserved. This program and the accompanying materials
//  are made available under the terms of the Eclipse Public License v1.0
//  and Apache License v2.0 which accompanies this distribution.
//
//      The Eclipse Public License is available at
//      http://www.eclipse.org/legal/epl-v10.html
//
//      The Apache License v2.0 is available at
//      http://www.opensource.org/licenses/apache2.0.php
//
//  You may elect to redistribute this code under either of these licenses.
//  ========================================================================
//

package org.eclipse.jetty.server.session;

import java.io.ByteArrayInputStream;
import java.io.InputStream;
import java.sql.Blob;
import java.sql.Connection;
import java.sql.DatabaseMetaData;
import java.sql.Driver;
import java.sql.DriverManager;
import java.sql.PreparedStatement;
import java.sql.ResultSet;
import java.sql.SQLException;
import java.sql.Statement;
import java.util.ArrayList;
import java.util.Collection;
import java.util.HashSet;
import java.util.Iterator;
import java.util.List;
import java.util.Locale;
import java.util.Random;
import java.util.Timer;
import java.util.TimerTask;

import javax.naming.InitialContext;
import javax.servlet.http.HttpServletRequest;
import javax.servlet.http.HttpSession;
import javax.sql.DataSource;

import org.eclipse.jetty.server.Handler;
import org.eclipse.jetty.server.Server;
import org.eclipse.jetty.server.SessionManager;
import org.eclipse.jetty.server.handler.ContextHandler;
import org.eclipse.jetty.util.log.Logger;



/**
 * JDBCSessionIdManager
 *
 * SessionIdManager implementation that uses a database to store in-use session ids,
 * to support distributed sessions.
 *
 */
public class JDBCSessionIdManager extends AbstractSessionIdManager
{
    final static Logger LOG = SessionHandler.LOG;

    protected final HashSet<String> _sessionIds = new HashSet<String>();
    protected Server _server;
    protected Driver _driver;
    protected String _driverClassName;
    protected String _connectionUrl;
    protected DataSource _datasource;
    protected String _jndiName;
    protected String _sessionIdTable = "JettySessionIds";
    protected String _sessionTable = "JettySessions";
    protected String _sessionTableRowId = "rowId";

    protected Timer _timer; //scavenge timer
    protected TimerTask _task; //scavenge task
    protected long _lastScavengeTime;
    protected long _scavengeIntervalMs = 1000L * 60 * 10; //10mins
    protected String _blobType; //if not set, is deduced from the type of the database at runtime
    protected String _longType; //if not set, is deduced from the type of the database at runtime

    protected String _createSessionIdTable;
    protected String _createSessionTable;

    protected String _selectBoundedExpiredSessions;
    protected String _deleteOldExpiredSessions;

    protected String _insertId;
    protected String _deleteId;
    protected String _queryId;

    protected  String _insertSession;
    protected  String _deleteSession;
    protected  String _updateSession;
    protected  String _updateSessionNode;
    protected  String _updateSessionAccessTime;

    protected DatabaseAdaptor _dbAdaptor;

    private String _selectExpiredSessions;


    /**
     * DatabaseAdaptor
     *
     * Handles differences between databases.
     *
     * Postgres uses the getBytes and setBinaryStream methods to access
     * a "bytea" datatype, which can be up to 1Gb of binary data. MySQL
     * is happy to use the "blob" type and getBlob() methods instead.
     *
     * TODO if the differences become more major it would be worthwhile
     * refactoring this class.
     */
    public class DatabaseAdaptor
    {
        String _dbName;
        boolean _isLower;
        boolean _isUpper;
       


        public DatabaseAdaptor (DatabaseMetaData dbMeta)
        throws SQLException
        {
<<<<<<< HEAD
            _dbName = dbMeta.getDatabaseProductName().toLowerCase();
=======
            _dbName = dbMeta.getDatabaseProductName().toLowerCase(Locale.ENGLISH); 
>>>>>>> 5ad21612
            LOG.debug ("Using database {}",_dbName);
            _isLower = dbMeta.storesLowerCaseIdentifiers();
            _isUpper = dbMeta.storesUpperCaseIdentifiers();            
        }

        /**
         * Convert a camel case identifier into either upper or lower
         * depending on the way the db stores identifiers.
         *
         * @param identifier
         * @return the converted identifier
         */
        public String convertIdentifier (String identifier)
        {
            if (_isLower)
                return identifier.toLowerCase(Locale.ENGLISH);
            if (_isUpper)
<<<<<<< HEAD
                return identifier.toUpperCase();

=======
                return identifier.toUpperCase(Locale.ENGLISH);
            
>>>>>>> 5ad21612
            return identifier;
        }

        public String getDBName ()
        {
            return _dbName;
        }

        public String getBlobType ()
        {
            if (_blobType != null)
                return _blobType;

            if (_dbName.startsWith("postgres"))
                return "bytea";

            return "blob";
        }

        public String getLongType ()
        {
            if (_longType != null)
                return _longType;

            if (_dbName.startsWith("oracle"))
                return "number(20)";

            return "bigint";
        }

        public InputStream getBlobInputStream (ResultSet result, String columnName)
        throws SQLException
        {
            if (_dbName.startsWith("postgres"))
            {
                byte[] bytes = result.getBytes(columnName);
                return new ByteArrayInputStream(bytes);
            }

            Blob blob = result.getBlob(columnName);
            return blob.getBinaryStream();
        }

        /**
         * rowId is a reserved word for Oracle, so change the name of this column
         * @return
         */
        public String getRowIdColumnName ()
        {
            if (_dbName != null && _dbName.startsWith("oracle"))
                return "srowId";

            return "rowId";
        }


        public boolean isEmptyStringNull ()
        {
            return (_dbName.startsWith("oracle"));
        }

        public PreparedStatement getLoadStatement (Connection connection, String rowId, String contextPath, String virtualHosts)
        throws SQLException
        {
            if (contextPath == null || "".equals(contextPath))
            {
                if (isEmptyStringNull())
                {
                    PreparedStatement statement = connection.prepareStatement("select * from "+_sessionTable+
                    " where sessionId = ? and contextPath is null and virtualHost = ?");
                    statement.setString(1, rowId);
                    statement.setString(2, virtualHosts);

                    return statement;
                }
            }



            PreparedStatement statement = connection.prepareStatement("select * from "+_sessionTable+
            " where sessionId = ? and contextPath = ? and virtualHost = ?");
            statement.setString(1, rowId);
            statement.setString(2, contextPath);
            statement.setString(3, virtualHosts);

            return statement;
        }
    }



    public JDBCSessionIdManager(Server server)
    {
        super();
        _server=server;
    }

    public JDBCSessionIdManager(Server server, Random random)
    {
       super(random);
       _server=server;
    }

    /**
     * Configure jdbc connection information via a jdbc Driver
     *
     * @param driverClassName
     * @param connectionUrl
     */
    public void setDriverInfo (String driverClassName, String connectionUrl)
    {
        _driverClassName=driverClassName;
        _connectionUrl=connectionUrl;
    }

    /**
     * Configure jdbc connection information via a jdbc Driver
     *
     * @param driverClass
     * @param connectionUrl
     */
    public void setDriverInfo (Driver driverClass, String connectionUrl)
    {
        _driver=driverClass;
        _connectionUrl=connectionUrl;
    }


    public void setDatasource (DataSource ds)
    {
        _datasource = ds;
    }

    public DataSource getDataSource ()
    {
        return _datasource;
    }

    public String getDriverClassName()
    {
        return _driverClassName;
    }

    public String getConnectionUrl ()
    {
        return _connectionUrl;
    }

    public void setDatasourceName (String jndi)
    {
        _jndiName=jndi;
    }

    public String getDatasourceName ()
    {
        return _jndiName;
    }

    public void setBlobType (String name)
    {
        _blobType = name;
    }

    public String getBlobType ()
    {
        return _blobType;
    }



    public String getLongType()
    {
        return _longType;
    }

    public void setLongType(String longType)
    {
        this._longType = longType;
    }

    public void setScavengeInterval (long sec)
    {
        if (sec<=0)
            sec=60;

        long old_period=_scavengeIntervalMs;
        long period=sec*1000L;

        _scavengeIntervalMs=period;

        //add a bit of variability into the scavenge time so that not all
        //nodes with the same scavenge time sync up
        long tenPercent = _scavengeIntervalMs/10;
        if ((System.currentTimeMillis()%2) == 0)
            _scavengeIntervalMs += tenPercent;

        if (LOG.isDebugEnabled())
            LOG.debug("Scavenging every "+_scavengeIntervalMs+" ms");
        if (_timer!=null && (period!=old_period || _task==null))
        {
            synchronized (this)
            {
                if (_task!=null)
                    _task.cancel();
                _task = new TimerTask()
                {
                    @Override
                    public void run()
                    {
                        scavenge();
                    }
                };
                _timer.schedule(_task,_scavengeIntervalMs,_scavengeIntervalMs);
            }
        }
    }

    public long getScavengeInterval ()
    {
        return _scavengeIntervalMs/1000;
    }


    public void addSession(HttpSession session)
    {
        if (session == null)
            return;

        synchronized (_sessionIds)
        {
            String id = ((JDBCSessionManager.Session)session).getClusterId();
            try
            {
                insert(id);
                _sessionIds.add(id);
            }
            catch (Exception e)
            {
                LOG.warn("Problem storing session id="+id, e);
            }
        }
    }
    
  
    public void addSession(String id)
    {
        if (id == null)
            return;

        synchronized (_sessionIds)
        {           
            try
            {
                insert(id);
                _sessionIds.add(id);
            }
            catch (Exception e)
            {
                LOG.warn("Problem storing session id="+id, e);
            }
        }
    }



    public void removeSession(HttpSession session)
    {
        if (session == null)
            return;

        removeSession(((JDBCSessionManager.Session)session).getClusterId());
    }



    public void removeSession (String id)
    {

        if (id == null)
            return;

        synchronized (_sessionIds)
        {
            if (LOG.isDebugEnabled())
                LOG.debug("Removing session id="+id);
            try
            {
                _sessionIds.remove(id);
                delete(id);
            }
            catch (Exception e)
            {
                LOG.warn("Problem removing session id="+id, e);
            }
        }

    }


    /**
     * Get the session id without any node identifier suffix.
     *
     * @see org.eclipse.jetty.server.SessionIdManager#getClusterId(java.lang.String)
     */
    public String getClusterId(String nodeId)
    {
        int dot=nodeId.lastIndexOf('.');
        return (dot>0)?nodeId.substring(0,dot):nodeId;
    }


    /**
     * Get the session id, including this node's id as a suffix.
     *
     * @see org.eclipse.jetty.server.SessionIdManager#getNodeId(java.lang.String, javax.servlet.http.HttpServletRequest)
     */
    public String getNodeId(String clusterId, HttpServletRequest request)
    {
        if (_workerName!=null)
            return clusterId+'.'+_workerName;

        return clusterId;
    }


    public boolean idInUse(String id)
    {
        if (id == null)
            return false;

        String clusterId = getClusterId(id);
        boolean inUse = false;
        synchronized (_sessionIds)
        {
            inUse = _sessionIds.contains(clusterId);
        }

        
        if (inUse)
            return true; //optimisation - if this session is one we've been managing, we can check locally

        //otherwise, we need to go to the database to check
        try
        {
            return exists(clusterId);
        }
        catch (Exception e)
        {
            LOG.warn("Problem checking inUse for id="+clusterId, e);
            return false;
        }
    }

    /**
     * Invalidate the session matching the id on all contexts.
     *
     * @see org.eclipse.jetty.server.SessionIdManager#invalidateAll(java.lang.String)
     */
    public void invalidateAll(String id)
    {
        //take the id out of the list of known sessionids for this node
        removeSession(id);

        synchronized (_sessionIds)
        {
            //tell all contexts that may have a session object with this id to
            //get rid of them
            Handler[] contexts = _server.getChildHandlersByClass(ContextHandler.class);
            for (int i=0; contexts!=null && i<contexts.length; i++)
            {
                SessionHandler sessionHandler = (SessionHandler)((ContextHandler)contexts[i]).getChildHandlerByClass(SessionHandler.class);
                if (sessionHandler != null)
                {
                    SessionManager manager = sessionHandler.getSessionManager();

                    if (manager != null && manager instanceof JDBCSessionManager)
                    {
                        ((JDBCSessionManager)manager).invalidateSession(id);
                    }
                }
            }
        }
    }


    public void renewSessionId (String oldClusterId, String oldNodeId, HttpServletRequest request)
    {
        //generate a new id
        String newClusterId = newSessionId(request.hashCode());

        synchronized (_sessionIds)
        {
            removeSession(oldClusterId);//remove the old one from the list (and database)
            addSession(newClusterId); //add in the new session id to the list (and database)

            //tell all contexts to update the id 
            Handler[] contexts = _server.getChildHandlersByClass(ContextHandler.class);
            for (int i=0; contexts!=null && i<contexts.length; i++)
            {
                SessionHandler sessionHandler = (SessionHandler)((ContextHandler)contexts[i]).getChildHandlerByClass(SessionHandler.class);
                if (sessionHandler != null) 
                {
                    SessionManager manager = sessionHandler.getSessionManager();

                    if (manager != null && manager instanceof JDBCSessionManager)
                    {
                        ((JDBCSessionManager)manager).renewSessionId(oldClusterId, oldNodeId, newClusterId, getNodeId(newClusterId, request));
                    }
                }
            }
        }
    }


    /**
     * Start up the id manager.
     *
     * Makes necessary database tables and starts a Session
     * scavenger thread.
     */
    @Override
    public void doStart()
    {
        try
        {
            initializeDatabase();
            prepareTables();
            cleanExpiredSessions();
            super.doStart();
            if (LOG.isDebugEnabled())
                LOG.debug("Scavenging interval = "+getScavengeInterval()+" sec");
            _timer=new Timer("JDBCSessionScavenger", true);
            setScavengeInterval(getScavengeInterval());
        }
        catch (Exception e)
        {
            LOG.warn("Problem initialising JettySessionIds table", e);
        }
    }

    /**
     * Stop the scavenger.
     */
    @Override
    public void doStop ()
    throws Exception
    {
        synchronized(this)
        {
            if (_task!=null)
                _task.cancel();
            if (_timer!=null)
                _timer.cancel();
            _timer=null;
        }
        _sessionIds.clear();
        super.doStop();
    }

    /**
     * Get a connection from the driver or datasource.
     *
     * @return the connection for the datasource
     * @throws SQLException
     */
    protected Connection getConnection ()
    throws SQLException
    {
        if (_datasource != null)
            return _datasource.getConnection();
        else
            return DriverManager.getConnection(_connectionUrl);
    }
    





    /**
     * Set up the tables in the database
     * @throws SQLException
     */
    private void prepareTables()
    throws SQLException
    {
        _createSessionIdTable = "create table "+_sessionIdTable+" (id varchar(120), primary key(id))";
        _selectBoundedExpiredSessions = "select * from "+_sessionTable+" where expiryTime >= ? and expiryTime <= ?";
        _selectExpiredSessions = "select * from "+_sessionTable+" where expiryTime >0 and expiryTime <= ?";
        _deleteOldExpiredSessions = "delete from "+_sessionTable+" where expiryTime >0 and expiryTime <= ?";

        _insertId = "insert into "+_sessionIdTable+" (id)  values (?)";
        _deleteId = "delete from "+_sessionIdTable+" where id = ?";
        _queryId = "select * from "+_sessionIdTable+" where id = ?";

        Connection connection = null;
        try
        {
            //make the id table
            connection = getConnection();
            connection.setAutoCommit(true);
            DatabaseMetaData metaData = connection.getMetaData();
            _dbAdaptor = new DatabaseAdaptor(metaData);
            _sessionTableRowId = _dbAdaptor.getRowIdColumnName();

            //checking for table existence is case-sensitive, but table creation is not
            String tableName = _dbAdaptor.convertIdentifier(_sessionIdTable);
            ResultSet result = metaData.getTables(null, null, tableName, null);
            if (!result.next())
            {
                //table does not exist, so create it
                connection.createStatement().executeUpdate(_createSessionIdTable);
            }

            //make the session table if necessary
            tableName = _dbAdaptor.convertIdentifier(_sessionTable);
            result = metaData.getTables(null, null, tableName, null);
            if (!result.next())
            {
                //table does not exist, so create it
                String blobType = _dbAdaptor.getBlobType();
                String longType = _dbAdaptor.getLongType();
                _createSessionTable = "create table "+_sessionTable+" ("+_sessionTableRowId+" varchar(120), sessionId varchar(120), "+
                                           " contextPath varchar(60), virtualHost varchar(60), lastNode varchar(60), accessTime "+longType+", "+
                                           " lastAccessTime "+longType+", createTime "+longType+", cookieTime "+longType+", "+
                                           " lastSavedTime "+longType+", expiryTime "+longType+", map "+blobType+", primary key("+_sessionTableRowId+"))";
                connection.createStatement().executeUpdate(_createSessionTable);
            }

            //make some indexes on the JettySessions table
            String index1 = "idx_"+_sessionTable+"_expiry";
            String index2 = "idx_"+_sessionTable+"_session";

            result = metaData.getIndexInfo(null, null, tableName, false, false);
            boolean index1Exists = false;
            boolean index2Exists = false;
            while (result.next())
            {
                String idxName = result.getString("INDEX_NAME");
                if (index1.equalsIgnoreCase(idxName))
                    index1Exists = true;
                else if (index2.equalsIgnoreCase(idxName))
                    index2Exists = true;
            }
            if (!(index1Exists && index2Exists))
            {
                Statement statement = connection.createStatement();
                if (!index1Exists)
                    statement.executeUpdate("create index "+index1+" on "+_sessionTable+" (expiryTime)");
                if (!index2Exists)
                    statement.executeUpdate("create index "+index2+" on "+_sessionTable+" (sessionId, contextPath)");
            }

            //set up some strings representing the statements for session manipulation
            _insertSession = "insert into "+_sessionTable+
            " ("+_sessionTableRowId+", sessionId, contextPath, virtualHost, lastNode, accessTime, lastAccessTime, createTime, cookieTime, lastSavedTime, expiryTime, map) "+
            " values (?, ?, ?, ?, ?, ?, ?, ?, ?, ?, ?, ?)";

            _deleteSession = "delete from "+_sessionTable+
            " where "+_sessionTableRowId+" = ?";

            _updateSession = "update "+_sessionTable+
            " set sessionId = ?, lastNode = ?, accessTime = ?, lastAccessTime = ?, lastSavedTime = ?, expiryTime = ?, map = ? where "+_sessionTableRowId+" = ?";

            _updateSessionNode = "update "+_sessionTable+
            " set lastNode = ? where "+_sessionTableRowId+" = ?";

            _updateSessionAccessTime = "update "+_sessionTable+
            " set lastNode = ?, accessTime = ?, lastAccessTime = ?, lastSavedTime = ?, expiryTime = ? where "+_sessionTableRowId+" = ?";


        }
        finally
        {
            if (connection != null)
                connection.close();
        }
    }

    /**
     * Insert a new used session id into the table.
     *
     * @param id
     * @throws SQLException
     */
    private void insert (String id)
    throws SQLException
    {
        Connection connection = null;
        try
        {
            connection = getConnection();
            connection.setAutoCommit(true);
            PreparedStatement query = connection.prepareStatement(_queryId);
            query.setString(1, id);
            ResultSet result = query.executeQuery();
            //only insert the id if it isn't in the db already
            if (!result.next())
            {
                PreparedStatement statement = connection.prepareStatement(_insertId);
                statement.setString(1, id);
                statement.executeUpdate();
            }
        }
        finally
        {
            if (connection != null)
                connection.close();
        }
    }

    /**
     * Remove a session id from the table.
     *
     * @param id
     * @throws SQLException
     */
    private void delete (String id)
    throws SQLException
    {
        Connection connection = null;
        try
        {
            connection = getConnection();
            connection.setAutoCommit(true);
            PreparedStatement statement = connection.prepareStatement(_deleteId);
            statement.setString(1, id);
            statement.executeUpdate();
        }
        finally
        {
            if (connection != null)
                connection.close();
        }
    }


    /**
     * Check if a session id exists.
     *
     * @param id
     * @return
     * @throws SQLException
     */
    private boolean exists (String id)
    throws SQLException
    {
        Connection connection = null;
        try
        {
            connection = getConnection();
            connection.setAutoCommit(true);
            PreparedStatement statement = connection.prepareStatement(_queryId);
            statement.setString(1, id);
            ResultSet result = statement.executeQuery();
            return result.next();
        }
        finally
        {
            if (connection != null)
                connection.close();
        }
    }

    /**
     * Look for sessions in the database that have expired.
     *
     * We do this in the SessionIdManager and not the SessionManager so
     * that we only have 1 scavenger, otherwise if there are n SessionManagers
     * there would be n scavengers, all contending for the database.
     *
     * We look first for sessions that expired in the previous interval, then
     * for sessions that expired previously - these are old sessions that no
     * node is managing any more and have become stuck in the database.
     */
    private void scavenge ()
    {
        Connection connection = null;
        List<String> expiredSessionIds = new ArrayList<String>();
        try
        {
            if (LOG.isDebugEnabled())
                LOG.debug("Scavenge sweep started at "+System.currentTimeMillis());
            if (_lastScavengeTime > 0)
            {
                connection = getConnection();
                connection.setAutoCommit(true);
                //"select sessionId from JettySessions where expiryTime > (lastScavengeTime - scanInterval) and expiryTime < lastScavengeTime";
                PreparedStatement statement = connection.prepareStatement(_selectBoundedExpiredSessions);
                long lowerBound = (_lastScavengeTime - _scavengeIntervalMs);
                long upperBound = _lastScavengeTime;
                if (LOG.isDebugEnabled())
                    LOG.debug (" Searching for sessions expired between "+lowerBound + " and "+upperBound);

                statement.setLong(1, lowerBound);
                statement.setLong(2, upperBound);
                ResultSet result = statement.executeQuery();
                while (result.next())
                {
                    String sessionId = result.getString("sessionId");
                    expiredSessionIds.add(sessionId);
                    if (LOG.isDebugEnabled()) LOG.debug (" Found expired sessionId="+sessionId);
                }

                //tell the SessionManagers to expire any sessions with a matching sessionId in memory
                Handler[] contexts = _server.getChildHandlersByClass(ContextHandler.class);
                for (int i=0; contexts!=null && i<contexts.length; i++)
                {

                    SessionHandler sessionHandler = (SessionHandler)((ContextHandler)contexts[i]).getChildHandlerByClass(SessionHandler.class);
                    if (sessionHandler != null)
                    {
                        SessionManager manager = sessionHandler.getSessionManager();
                        if (manager != null && manager instanceof JDBCSessionManager)
                        {
                            ((JDBCSessionManager)manager).expire(expiredSessionIds);
                        }
                    }
                }

                //find all sessions that have expired at least a couple of scanIntervals ago and just delete them
                upperBound = _lastScavengeTime - (2 * _scavengeIntervalMs);
                if (upperBound > 0)
                {
                    if (LOG.isDebugEnabled()) LOG.debug("Deleting old expired sessions expired before "+upperBound);
                    statement = connection.prepareStatement(_deleteOldExpiredSessions);
                    statement.setLong(1, upperBound);
                    int rows = statement.executeUpdate();
                    if (LOG.isDebugEnabled()) LOG.debug("Deleted "+rows+" rows");
                }
            }
        }
        catch (Exception e)
        {
            if (isRunning())
                LOG.warn("Problem selecting expired sessions", e);
            else
                LOG.ignore(e);
        }
        finally
        {
            _lastScavengeTime=System.currentTimeMillis();
            if (LOG.isDebugEnabled()) LOG.debug("Scavenge sweep ended at "+_lastScavengeTime);
            if (connection != null)
            {
                try
                {
                connection.close();
                }
                catch (SQLException e)
                {
                    LOG.warn(e);
                }
            }
        }
    }
    
    /**
     * Get rid of sessions and sessionids from sessions that have already expired
     * @throws Exception
     */
    private void cleanExpiredSessions ()
    throws Exception
    {
        Connection connection = null;
        List<String> expiredSessionIds = new ArrayList<String>();
        try
        {     
            connection = getConnection();
            connection.setTransactionIsolation(Connection.TRANSACTION_SERIALIZABLE);
            connection.setAutoCommit(false);

            PreparedStatement statement = connection.prepareStatement(_selectExpiredSessions);
            long now = System.currentTimeMillis();
            if (LOG.isDebugEnabled()) LOG.debug ("Searching for sessions expired before {}", now);

            statement.setLong(1, now);
            ResultSet result = statement.executeQuery();
            while (result.next())
            {
                String sessionId = result.getString("sessionId");
                expiredSessionIds.add(sessionId);
                if (LOG.isDebugEnabled()) LOG.debug ("Found expired sessionId={}", sessionId); 
            }
            
            Statement sessionsTableStatement = null;
            Statement sessionIdsTableStatement = null;

            if (!expiredSessionIds.isEmpty())
            {
                sessionsTableStatement = connection.createStatement();
                sessionsTableStatement.executeUpdate(createCleanExpiredSessionsSql("delete from "+_sessionTable+" where sessionId in ", expiredSessionIds));
                sessionIdsTableStatement = connection.createStatement();
                sessionIdsTableStatement.executeUpdate(createCleanExpiredSessionsSql("delete from "+_sessionIdTable+" where id in ", expiredSessionIds));
            }
            connection.commit();

            synchronized (_sessionIds)
            {
                _sessionIds.removeAll(expiredSessionIds); //in case they were in our local cache of session ids
            }
        }
        catch (Exception e)
        {
            if (connection != null)
                connection.rollback();
            throw e;
        }
        finally
        {
            try
            {
                if (connection != null)
                    connection.close();
            }
            catch (SQLException e)
            {
                LOG.warn(e);
            }
        }
    }
    
    
    /**
     * 
     * @param sql
     * @param connection
     * @param expiredSessionIds
     * @throws Exception
     */
    private String createCleanExpiredSessionsSql (String sql,Collection<String> expiredSessionIds)
    throws Exception
    {
        StringBuffer buff = new StringBuffer();
        buff.append(sql);
        buff.append("(");
        Iterator<String> itor = expiredSessionIds.iterator();
        while (itor.hasNext())
        {
            buff.append("'"+(itor.next())+"'");
            if (itor.hasNext())
                buff.append(",");
        }
        buff.append(")");
        
        if (LOG.isDebugEnabled()) LOG.debug("Cleaning expired sessions with: {}", buff);
        return buff.toString();
    }
    
    private void initializeDatabase ()
    throws Exception
    {
        if (_datasource != null)
            return; //already set up
        
        if (_jndiName!=null)
        {
            InitialContext ic = new InitialContext();
            _datasource = (DataSource)ic.lookup(_jndiName);
        }
        else if ( _driver != null && _connectionUrl != null )
        {
            DriverManager.registerDriver(_driver);
        }
        else if (_driverClassName != null && _connectionUrl != null)
        {
            Class.forName(_driverClassName);
        }
        else
            throw new IllegalStateException("No database configured for sessions");
    }
    
   
}<|MERGE_RESOLUTION|>--- conflicted
+++ resolved
@@ -125,11 +125,7 @@
         public DatabaseAdaptor (DatabaseMetaData dbMeta)
         throws SQLException
         {
-<<<<<<< HEAD
-            _dbName = dbMeta.getDatabaseProductName().toLowerCase();
-=======
-            _dbName = dbMeta.getDatabaseProductName().toLowerCase(Locale.ENGLISH); 
->>>>>>> 5ad21612
+            _dbName = dbMeta.getDatabaseProductName().toLowerCase(Locale.ENGLISH);
             LOG.debug ("Using database {}",_dbName);
             _isLower = dbMeta.storesLowerCaseIdentifiers();
             _isUpper = dbMeta.storesUpperCaseIdentifiers();            
@@ -147,13 +143,8 @@
             if (_isLower)
                 return identifier.toLowerCase(Locale.ENGLISH);
             if (_isUpper)
-<<<<<<< HEAD
-                return identifier.toUpperCase();
-
-=======
                 return identifier.toUpperCase(Locale.ENGLISH);
-            
->>>>>>> 5ad21612
+
             return identifier;
         }
 
