//
//  ========================================================================
//  Copyright (c) 1995-2012 Mort Bay Consulting Pty. Ltd.
//  ------------------------------------------------------------------------
//  All rights reserved. This program and the accompanying materials
//  are made available under the terms of the Eclipse Public License v1.0
//  and Apache License v2.0 which accompanies this distribution.
//
//      The Eclipse Public License is available at
//      http://www.eclipse.org/legal/epl-v10.html
//
//      The Apache License v2.0 is available at
//      http://www.opensource.org/licenses/apache2.0.php
//
//  You may elect to redistribute this code under either of these licenses.
//  ========================================================================
//

package org.eclipse.jetty.server;

import java.io.IOException;
import java.io.InterruptedIOException;

import javax.servlet.ServletInputStream;

<<<<<<< HEAD
import org.eclipse.jetty.io.EofException;
import org.eclipse.jetty.io.RuntimeIOException;
import org.eclipse.jetty.util.ArrayQueue;
import org.eclipse.jetty.util.log.Log;
import org.eclipse.jetty.util.log.Logger;
=======
import org.eclipse.jetty.http.HttpParser;
import org.eclipse.jetty.io.Buffer;
import org.eclipse.jetty.io.EofException;
>>>>>>> 7625f0b8

/**
 * <p>{@link HttpInput} provides an implementation of {@link ServletInputStream} for {@link HttpChannel}.</p>
 * <p>{@link HttpInput} holds a queue of items passed to it by calls to {@link #content(T)}.</p>
 * <p>{@link HttpInput} stores the items directly; if the items contain byte buffers, it does not copy them
 * but simply holds references to the item, thus the caller must organize for those buffers to valid while
 * held by this class.</p>
 * <p>To assist the caller, subclasses may override methods {@link #onContentQueued(T)},
 * {@link #onContentConsumed(T)} and {@link #onAllContentConsumed()} that can be implemented so that the
 * caller will know when buffers are queued and consumed.</p>
 */
public abstract class HttpInput<T> extends ServletInputStream
{
<<<<<<< HEAD
    private final static Logger LOG = Log.getLogger(HttpInput.class);
    private final ArrayQueue<T> _inputQ = new ArrayQueue<>();
    private boolean _earlyEOF;
    private boolean _inputEOF;

    public Object lock()
    {
        return _inputQ.lock();
    }

    public void recycle()
=======
    protected final AbstractHttpConnection _connection;
    protected final HttpParser _parser;

    /* ------------------------------------------------------------ */
    public HttpInput(AbstractHttpConnection connection)
>>>>>>> 7625f0b8
    {
        synchronized (lock())
        {
            T item = _inputQ.peekUnsafe();
            while (item != null)
            {
                _inputQ.pollUnsafe();
                onContentConsumed(item);

                item = _inputQ.peekUnsafe();
                if (item == null)
                    onAllContentConsumed();
            }
            _inputEOF = false;
            _earlyEOF = false;
        }
    }

    @Override
    public int read() throws IOException
    {
<<<<<<< HEAD
        byte[] oneByte = new byte[1];
        int len = read(oneByte, 0, 1);
        return len < 0 ? len : 0xFF & oneByte[0];
=======
        byte[] bytes = new byte[1];
        int read = read(bytes, 0, 1);
        return read < 0 ? -1 : 0xff & bytes[0];
>>>>>>> 7625f0b8
    }

    @Override
    public int available()
    {
<<<<<<< HEAD
        synchronized (lock())
        {
            T item = _inputQ.peekUnsafe();
            if (item == null)
                return 0;
            return remaining(item);
        }
=======
        int l=-1;
        Buffer content=_parser.blockForContent(_connection.getMaxIdleTime());
        if (content!=null)
            l= content.get(b, off, len);
        else if (_connection.isEarlyEOF())
            throw new EofException("early EOF");
        return l;
>>>>>>> 7625f0b8
    }

    @Override
    public int read(byte[] b, int off, int len) throws IOException
    {
        T item = null;
        synchronized (lock())
        {
            while (item == null)
            {
                item = _inputQ.peekUnsafe();
                while (item != null && remaining(item) == 0)
                {
                    _inputQ.pollUnsafe();
                    onContentConsumed(item);
                    LOG.debug("{} consumed {}", this, item);
                    item = _inputQ.peekUnsafe();
                }

                if (item == null)
                {
                    onAllContentConsumed();

                    if (isEarlyEOF())
                        throw new EofException();

                    // check for EOF
                    if (isShutdown())
                    {
                        onEOF();
                        return -1;
                    }

                    blockForContent();
                }
            }
        }
        return get(item, b, off, len);
    }

    protected abstract int remaining(T item);

    protected abstract int get(T item, byte[] buffer, int offset, int length);

    protected abstract void onContentConsumed(T item);

    protected void blockForContent() throws IOException
    {
        synchronized (lock())
        {
            while (_inputQ.isEmpty() && !isShutdown() && !isEarlyEOF())
            {
                try
                {
                    LOG.debug("{} waiting for content", this);
                    lock().wait();
                }
                catch (InterruptedException e)
                {
                    throw (IOException)new InterruptedIOException().initCause(e);
                }
            }
        }
    }

    protected void onContentQueued(T item)
    {
        lock().notify();
    }
<<<<<<< HEAD

    protected void onAllContentConsumed()
    {
    }

    protected void onEOF()
    {
    }

    public boolean content(T item)
    {
        synchronized (lock())
        {
            // The buffer is not copied here.  This relies on the caller not recycling the buffer
            // until the it is consumed.  The onAllContentConsumed() callback is the signal to the
            // caller that the buffers can be recycled.
            _inputQ.add(item);
            onContentQueued(item);
            LOG.debug("{} queued {}", this, item);
        }
        return true;
    }

    public void earlyEOF()
    {
        synchronized (lock())
        {
            _earlyEOF = true;
            lock().notify();
            LOG.debug("{} early EOF", this);
        }
    }

    public boolean isEarlyEOF()
    {
        synchronized (lock())
        {
            return _earlyEOF;
        }
    }

    public void shutdown()
    {
        synchronized (lock())
        {
            _inputEOF = true;
            lock().notify();
            LOG.debug("{} shutdown", this);
        }
    }

    public boolean isShutdown()
    {
        synchronized (lock())
        {
            return _inputEOF;
        }
    }

    public void consumeAll()
    {
        synchronized (lock())
        {
            while (!isShutdown() && !isEarlyEOF())
            {
                T item = _inputQ.peekUnsafe();
                while (item != null)
                {
                    _inputQ.pollUnsafe();
                    onContentConsumed(item);

                    item = _inputQ.peekUnsafe();
                    if (item == null)
                        onAllContentConsumed();
                }

                try
                {
                    blockForContent();
                }
                catch (IOException e)
                {
                    throw new RuntimeIOException(e);
                }
            }
        }
    }
=======
>>>>>>> 7625f0b8
}<|MERGE_RESOLUTION|>--- conflicted
+++ resolved
@@ -23,17 +23,11 @@
 
 import javax.servlet.ServletInputStream;
 
-<<<<<<< HEAD
 import org.eclipse.jetty.io.EofException;
 import org.eclipse.jetty.io.RuntimeIOException;
 import org.eclipse.jetty.util.ArrayQueue;
 import org.eclipse.jetty.util.log.Log;
 import org.eclipse.jetty.util.log.Logger;
-=======
-import org.eclipse.jetty.http.HttpParser;
-import org.eclipse.jetty.io.Buffer;
-import org.eclipse.jetty.io.EofException;
->>>>>>> 7625f0b8
 
 /**
  * <p>{@link HttpInput} provides an implementation of {@link ServletInputStream} for {@link HttpChannel}.</p>
@@ -47,7 +41,6 @@
  */
 public abstract class HttpInput<T> extends ServletInputStream
 {
-<<<<<<< HEAD
     private final static Logger LOG = Log.getLogger(HttpInput.class);
     private final ArrayQueue<T> _inputQ = new ArrayQueue<>();
     private boolean _earlyEOF;
@@ -59,13 +52,6 @@
     }
 
     public void recycle()
-=======
-    protected final AbstractHttpConnection _connection;
-    protected final HttpParser _parser;
-
-    /* ------------------------------------------------------------ */
-    public HttpInput(AbstractHttpConnection connection)
->>>>>>> 7625f0b8
     {
         synchronized (lock())
         {
@@ -87,21 +73,14 @@
     @Override
     public int read() throws IOException
     {
-<<<<<<< HEAD
-        byte[] oneByte = new byte[1];
-        int len = read(oneByte, 0, 1);
-        return len < 0 ? len : 0xFF & oneByte[0];
-=======
         byte[] bytes = new byte[1];
         int read = read(bytes, 0, 1);
         return read < 0 ? -1 : 0xff & bytes[0];
->>>>>>> 7625f0b8
     }
 
     @Override
     public int available()
     {
-<<<<<<< HEAD
         synchronized (lock())
         {
             T item = _inputQ.peekUnsafe();
@@ -109,15 +88,6 @@
                 return 0;
             return remaining(item);
         }
-=======
-        int l=-1;
-        Buffer content=_parser.blockForContent(_connection.getMaxIdleTime());
-        if (content!=null)
-            l= content.get(b, off, len);
-        else if (_connection.isEarlyEOF())
-            throw new EofException("early EOF");
-        return l;
->>>>>>> 7625f0b8
     }
 
     @Override
@@ -157,7 +127,6 @@
         }
         return get(item, b, off, len);
     }
-
     protected abstract int remaining(T item);
 
     protected abstract int get(T item, byte[] buffer, int offset, int length);
@@ -187,7 +156,6 @@
     {
         lock().notify();
     }
-<<<<<<< HEAD
 
     protected void onAllContentConsumed()
     {
@@ -275,6 +243,4 @@
             }
         }
     }
-=======
->>>>>>> 7625f0b8
 }