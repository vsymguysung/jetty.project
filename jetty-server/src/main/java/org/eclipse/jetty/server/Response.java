//
//  ========================================================================
//  Copyright (c) 1995-2016 Mort Bay Consulting Pty. Ltd.
//  ------------------------------------------------------------------------
//  All rights reserved. This program and the accompanying materials
//  are made available under the terms of the Eclipse Public License v1.0
//  and Apache License v2.0 which accompanies this distribution.
//
//      The Eclipse Public License is available at
//      http://www.eclipse.org/legal/epl-v10.html
//
//      The Apache License v2.0 is available at
//      http://www.opensource.org/licenses/apache2.0.php
//
//  You may elect to redistribute this code under either of these licenses.
//  ========================================================================
//

package org.eclipse.jetty.server;

import java.io.IOException;
import java.io.PrintWriter;
import java.nio.channels.IllegalSelectorException;
import java.util.ArrayList;
import java.util.Collection;
import java.util.Collections;
import java.util.EnumSet;
import java.util.Enumeration;
import java.util.Iterator;
import java.util.List;
import java.util.Locale;
import java.util.concurrent.atomic.AtomicInteger;
import java.util.stream.Collectors;

import javax.servlet.RequestDispatcher;
import javax.servlet.ServletOutputStream;
import javax.servlet.http.Cookie;
import javax.servlet.http.HttpServletResponse;
import javax.servlet.http.HttpSession;

import org.eclipse.jetty.http.DateGenerator;
import org.eclipse.jetty.http.HttpContent;
import org.eclipse.jetty.http.HttpCookie;
import org.eclipse.jetty.http.HttpField;
import org.eclipse.jetty.http.HttpFields;
import org.eclipse.jetty.http.HttpGenerator;
import org.eclipse.jetty.http.HttpHeader;
import org.eclipse.jetty.http.HttpHeaderValue;
import org.eclipse.jetty.http.HttpScheme;
import org.eclipse.jetty.http.HttpStatus;
import org.eclipse.jetty.http.HttpURI;
import org.eclipse.jetty.http.HttpVersion;
import org.eclipse.jetty.http.MetaData;
import org.eclipse.jetty.http.MimeTypes;
import org.eclipse.jetty.http.PreEncodedHttpField;
import org.eclipse.jetty.io.RuntimeIOException;
import org.eclipse.jetty.server.handler.ContextHandler;
import org.eclipse.jetty.server.handler.ErrorHandler;
import org.eclipse.jetty.server.session.SessionHandler;
import org.eclipse.jetty.util.QuotedStringTokenizer;
import org.eclipse.jetty.util.StringUtil;
import org.eclipse.jetty.util.URIUtil;
import org.eclipse.jetty.util.log.Log;
import org.eclipse.jetty.util.log.Logger;

/**
 * <p>{@link Response} provides the implementation for {@link HttpServletResponse}.</p>
 */
public class Response implements HttpServletResponse
{
    private static final Logger LOG = Log.getLogger(Response.class);
    private static final String __COOKIE_DELIM="\",;\\ \t";
    private final static String __01Jan1970_COOKIE = DateGenerator.formatCookieDate(0).trim();
    private final static int __MIN_BUFFER_SIZE = 1;
    private final static HttpField __EXPIRES_01JAN1970 = new PreEncodedHttpField(HttpHeader.EXPIRES,DateGenerator.__01Jan1970);


    // Cookie building buffer. Reduce garbage for cookie using applications
    private static final ThreadLocal<StringBuilder> __cookieBuilder = new ThreadLocal<StringBuilder>()
    {
       @Override
       protected StringBuilder initialValue()
       {
          return new StringBuilder(128);
       }
    };

    public enum OutputType
    {
        NONE, STREAM, WRITER
    }

    /**
     * If a header name starts with this string,  the header (stripped of the prefix)
     * can be set during include using only {@link #setHeader(String, String)} or
     * {@link #addHeader(String, String)}.
     */
    public final static String SET_INCLUDE_HEADER_PREFIX = "org.eclipse.jetty.server.include.";

    /**
     * If this string is found within the comment of a cookie added with {@link #addCookie(Cookie)}, then the cookie
     * will be set as HTTP ONLY.
     */
    public final static String HTTP_ONLY_COMMENT = "__HTTP_ONLY__";

    private final HttpChannel _channel;
    private final HttpFields _fields = new HttpFields();
    private final AtomicInteger _include = new AtomicInteger();
    private final HttpOutput _out;
    private int _status = HttpStatus.OK_200;
    private String _reason;
    private Locale _locale;
    private MimeTypes.Type _mimeType;
    private String _characterEncoding;
    private EncodingFrom _encodingFrom=EncodingFrom.NOT_SET;
    private String _contentType;
    private OutputType _outputType = OutputType.NONE;
    private ResponseWriter _writer;
    private long _contentLength = -1;

    private enum EncodingFrom { NOT_SET, INFERRED, SET_LOCALE, SET_CONTENT_TYPE, SET_CHARACTER_ENCODING };
    private static final EnumSet<EncodingFrom> __localeOverride = EnumSet.of(EncodingFrom.NOT_SET,EncodingFrom.INFERRED);
    

    public Response(HttpChannel channel, HttpOutput out)
    {
        _channel = channel;
        _out = out;
    }

    public HttpChannel getHttpChannel()
    {
        return _channel;
    }

    protected void recycle()
    {
        _status = HttpStatus.OK_200;
        _reason = null;
        _locale = null;
        _mimeType = null;
        _characterEncoding = null;
        _contentType = null;
        _outputType = OutputType.NONE;
        _contentLength = -1;
        _out.recycle();
        _fields.clear();
        _encodingFrom=EncodingFrom.NOT_SET;
    }

    public HttpOutput getHttpOutput()
    {
        return _out;
    }

    public boolean isIncluding()
    {
        return _include.get() > 0;
    }

    public void include()
    {
        _include.incrementAndGet();
    }

    public void included()
    {
        _include.decrementAndGet();
        if (_outputType == OutputType.WRITER)
        {
            _writer.reopen();
        }
        _out.reopen();
    }

    public void addCookie(HttpCookie cookie)
    {
        addSetCookie(
                cookie.getName(),
                cookie.getValue(),
                cookie.getDomain(),
                cookie.getPath(),
                cookie.getMaxAge(),
                cookie.getComment(),
                cookie.isSecure(),
                cookie.isHttpOnly(),
                cookie.getVersion());
    }

    @Override
    public void addCookie(Cookie cookie)
    {
        String comment = cookie.getComment();
        boolean httpOnly = false;

        if (comment != null)
        {
            int i = comment.indexOf(HTTP_ONLY_COMMENT);
            if (i >= 0)
            {
                httpOnly = true;
                comment = comment.replace(HTTP_ONLY_COMMENT, "").trim();
                if (comment.length() == 0)
                    comment = null;
            }
        }
        addSetCookie(cookie.getName(),
                cookie.getValue(),
                cookie.getDomain(),
                cookie.getPath(),
                cookie.getMaxAge(),
                comment,
                cookie.getSecure(),
                httpOnly || cookie.isHttpOnly(),
                cookie.getVersion());
    }


    /**
     * Format a set cookie value
     *
     * @param name the name
     * @param value the value
     * @param domain the domain
     * @param path the path
     * @param maxAge the maximum age
     * @param comment the comment (only present on versions &gt; 0)
     * @param isSecure true if secure cookie
     * @param isHttpOnly true if for http only
     * @param version version of cookie logic to use (0 == default behavior)
     */
    public void addSetCookie(
            final String name,
            final String value,
            final String domain,
            final String path,
            final long maxAge,
            final String comment,
            final boolean isSecure,
            final boolean isHttpOnly,
            int version)
    {
        // Check arguments
        if (name == null || name.length() == 0)
            throw new IllegalArgumentException("Bad cookie name");

        // Format value and params
        StringBuilder buf = __cookieBuilder.get();
        buf.setLength(0);

        // Name is checked for legality by servlet spec, but can also be passed directly so check again for quoting
        boolean quote_name=isQuoteNeededForCookie(name);
        quoteOnlyOrAppend(buf,name,quote_name);

        buf.append('=');

        // Remember name= part to look for other matching set-cookie
        String name_equals=buf.toString();

        // Append the value
        boolean quote_value=isQuoteNeededForCookie(value);
        quoteOnlyOrAppend(buf,value,quote_value);

        // Look for domain and path fields and check if they need to be quoted
        boolean has_domain = domain!=null && domain.length()>0;
        boolean quote_domain = has_domain && isQuoteNeededForCookie(domain);
        boolean has_path = path!=null && path.length()>0;
        boolean quote_path = has_path && isQuoteNeededForCookie(path);

        // Upgrade the version if we have a comment or we need to quote value/path/domain or if they were already quoted
        if (version==0 && ( comment!=null || quote_name || quote_value || quote_domain || quote_path ||
                QuotedStringTokenizer.isQuoted(name) || QuotedStringTokenizer.isQuoted(value) ||
                QuotedStringTokenizer.isQuoted(path) || QuotedStringTokenizer.isQuoted(domain)))
            version=1;

        // Append version
        if (version==1)
            buf.append (";Version=1");
        else if (version>1)
            buf.append (";Version=").append(version);

        // Append path
        if (has_path)
        {
            buf.append(";Path=");
            quoteOnlyOrAppend(buf,path,quote_path);
        }

        // Append domain
        if (has_domain)
        {
            buf.append(";Domain=");
            quoteOnlyOrAppend(buf,domain,quote_domain);
        }

        // Handle max-age and/or expires
        if (maxAge >= 0)
        {
            // Always use expires
            // This is required as some browser (M$ this means you!) don't handle max-age even with v1 cookies
            buf.append(";Expires=");
            if (maxAge == 0)
                buf.append(__01Jan1970_COOKIE);
            else
                DateGenerator.formatCookieDate(buf, System.currentTimeMillis() + 1000L * maxAge);

            // for v1 cookies, also send max-age
            if (version>=1)
            {
                buf.append(";Max-Age=");
                buf.append(maxAge);
            }
        }

        // add the other fields
        if (isSecure)
            buf.append(";Secure");
        if (isHttpOnly)
            buf.append(";HttpOnly");
        if (comment != null)
        {
            buf.append(";Comment=");
            quoteOnlyOrAppend(buf,comment,isQuoteNeededForCookie(comment));
        }

        // remove any existing set-cookie fields of same name
        Iterator<HttpField> i=_fields.iterator();
        while (i.hasNext())
        {
            HttpField field=i.next();
            if (field.getHeader()==HttpHeader.SET_COOKIE)
            {
                String val = field.getValue();
                if (val!=null && val.startsWith(name_equals))
                {
                    //existing cookie has same name, does it also match domain and path?
                    if (((!has_domain && !val.contains("Domain")) || (has_domain && val.contains(domain))) &&
                        ((!has_path && !val.contains("Path")) || (has_path && val.contains(path))))
                    {
                        i.remove();
                    }
                }
            }
        }

        // add the set cookie
        _fields.add(HttpHeader.SET_COOKIE, buf.toString());

        // Expire responses with set-cookie headers so they do not get cached.
        _fields.put(__EXPIRES_01JAN1970);
    }


    /* ------------------------------------------------------------ */
    /** Does a cookie value need to be quoted?
     * @param s value string
     * @return true if quoted;
     * @throws IllegalArgumentException If there a control characters in the string
     */
    private static boolean isQuoteNeededForCookie(String s)
    {
        if (s==null || s.length()==0)
            return true;

        if (QuotedStringTokenizer.isQuoted(s))
            return false;

        for (int i=0;i<s.length();i++)
        {
            char c = s.charAt(i);
            if (__COOKIE_DELIM.indexOf(c)>=0)
                return true;

            if (c<0x20 || c>=0x7f)
                throw new IllegalArgumentException("Illegal character in cookie value");
        }

        return false;
    }


    private static void quoteOnlyOrAppend(StringBuilder buf, String s, boolean quote)
    {
        if (quote)
            QuotedStringTokenizer.quoteOnly(buf,s);
        else
            buf.append(s);
    }

    @Override
    public boolean containsHeader(String name)
    {
        return _fields.containsKey(name);
    }

    @Override
    public String encodeURL(String url)
    {
        final Request request = _channel.getRequest();
        SessionHandler sessionManager = request.getSessionHandler();
        
        if (sessionManager == null)
            return url;

        HttpURI uri = null;
        if (sessionManager.isCheckingRemoteSessionIdEncoding() && URIUtil.hasScheme(url))
        {
            uri = new HttpURI(url);
            String path = uri.getPath();
            path = (path == null ? "" : path);
            int port = uri.getPort();
            if (port < 0)
                port = HttpScheme.HTTPS.asString().equalsIgnoreCase(uri.getScheme()) ? 443 : 80;

            // Is it the same server?
            if (!request.getServerName().equalsIgnoreCase(uri.getHost()))
                return url;
            if (request.getServerPort() != port)
                return url;
            if (!path.startsWith(request.getContextPath())) //TODO the root context path is "", with which every non null string starts
                return url;
        }

        String sessionURLPrefix = sessionManager.getSessionIdPathParameterNamePrefix();
        if (sessionURLPrefix == null)
            return url;

        if (url == null)
            return null;

        // should not encode if cookies in evidence
        if ((sessionManager.isUsingCookies() && request.isRequestedSessionIdFromCookie()) || !sessionManager.isUsingURLs())
        {
            int prefix = url.indexOf(sessionURLPrefix);
            if (prefix != -1)
            {
                int suffix = url.indexOf("?", prefix);
                if (suffix < 0)
                    suffix = url.indexOf("#", prefix);

                if (suffix <= prefix)
                    return url.substring(0, prefix);
                return url.substring(0, prefix) + url.substring(suffix);
            }
            return url;
        }

        // get session;
        HttpSession session = request.getSession(false);

        // no session
        if (session == null)
            return url;

        // invalid session
        if (!sessionManager.isValid(session))
            return url;

        String id = sessionManager.getExtendedId(session);

        if (uri == null)
            uri = new HttpURI(url);


        // Already encoded
        int prefix = url.indexOf(sessionURLPrefix);
        if (prefix != -1)
        {
            int suffix = url.indexOf("?", prefix);
            if (suffix < 0)
                suffix = url.indexOf("#", prefix);

            if (suffix <= prefix)
                return url.substring(0, prefix + sessionURLPrefix.length()) + id;
            return url.substring(0, prefix + sessionURLPrefix.length()) + id +
                    url.substring(suffix);
        }

        // edit the session
        int suffix = url.indexOf('?');
        if (suffix < 0)
            suffix = url.indexOf('#');
        if (suffix < 0)
        {
            return url +
                    ((HttpScheme.HTTPS.is(uri.getScheme()) || HttpScheme.HTTP.is(uri.getScheme())) && uri.getPath() == null ? "/" : "") + //if no path, insert the root path
                    sessionURLPrefix + id;
        }


        return url.substring(0, suffix) +
                ((HttpScheme.HTTPS.is(uri.getScheme()) || HttpScheme.HTTP.is(uri.getScheme())) && uri.getPath() == null ? "/" : "") + //if no path so insert the root path
                sessionURLPrefix + id + url.substring(suffix);
    }

    @Override
    public String encodeRedirectURL(String url)
    {
        return encodeURL(url);
    }

    @Override
    @Deprecated
    public String encodeUrl(String url)
    {
        return encodeURL(url);
    }

    @Override
    @Deprecated
    public String encodeRedirectUrl(String url)
    {
        return encodeRedirectURL(url);
    }

    @Override
    public void sendError(int sc) throws IOException
    {
        sendError(sc, null);
    }

    @Override
    public void sendError(int code, String message) throws IOException
    {
        if (isIncluding())
            return;

        if (isCommitted())
        {
            if (LOG.isDebugEnabled())
                LOG.debug("Aborting on sendError on committed response {} {}",code,message);
            code=-1;
        }

        switch(code)
        {
            case -1:
                _channel.abort(new IOException());
                return;
            case 102:
                sendProcessing();
                return;
            default:
                break;
        }

<<<<<<< HEAD
        resetBuffer();
        _mimeType=null;
=======
        if (isCommitted())
            LOG.warn("cannot sendError("+code+", "+message+") response already committed");
        else
            resetBuffer();
        
>>>>>>> 94c14240
        _characterEncoding=null;
        _outputType = OutputType.NONE;
        setHeader(HttpHeader.EXPIRES,null);
        setHeader(HttpHeader.LAST_MODIFIED,null);
        setHeader(HttpHeader.CACHE_CONTROL,null);
        setHeader(HttpHeader.CONTENT_TYPE,null);
        setHeader(HttpHeader.CONTENT_LENGTH, null);

        setStatus(code);

        Request request = _channel.getRequest();
        Throwable cause = (Throwable)request.getAttribute(Dispatcher.ERROR_EXCEPTION);
        if (message==null)
        {    
            _reason=HttpStatus.getMessage(code);
            message=cause==null?_reason:cause.toString();
        }    
        else
            _reason=message;

        // If we are allowed to have a body, then produce the error page.
        if (code != SC_NO_CONTENT && code != SC_NOT_MODIFIED &&
            code != SC_PARTIAL_CONTENT && code >= SC_OK)
        {
            ContextHandler.Context context = request.getContext();
            ContextHandler contextHandler = context == null ? _channel.getState().getContextHandler() : context.getContextHandler();
            request.setAttribute(RequestDispatcher.ERROR_STATUS_CODE, code);
            request.setAttribute(RequestDispatcher.ERROR_MESSAGE, message);
            request.setAttribute(RequestDispatcher.ERROR_REQUEST_URI, request.getRequestURI());
            request.setAttribute(RequestDispatcher.ERROR_SERVLET_NAME, request.getServletName());
            ErrorHandler error_handler = ErrorHandler.getErrorHandler(_channel.getServer(), contextHandler);
            if (error_handler!=null)
                error_handler.handle(null, request, request, this);
            else
                _out.close();
        }
    }

    /**
     * Sends a 102-Processing response.
     * If the connection is a HTTP connection, the version is 1.1 and the
     * request has a Expect header starting with 102, then a 102 response is
     * sent. This indicates that the request still be processed and real response
     * can still be sent.   This method is called by sendError if it is passed 102.
     * @throws IOException if unable to send the 102 response
     * @see javax.servlet.http.HttpServletResponse#sendError(int)
     */
    public void sendProcessing() throws IOException
    {
        if (_channel.isExpecting102Processing() && !isCommitted())
        {
            _channel.sendResponse(HttpGenerator.PROGRESS_102_INFO, null, true);
        }
    }

    /**
     * Sends a response with one of the 300 series redirection codes.
     * @param code the redirect status code
     * @param location the location to send in <code>Location</code> headers
     * @throws IOException if unable to send the redirect
     */
    public void sendRedirect(int code, String location) throws IOException
    {
        if ((code < HttpServletResponse.SC_MULTIPLE_CHOICES) || (code >= HttpServletResponse.SC_BAD_REQUEST))
            throw new IllegalArgumentException("Not a 3xx redirect code");

        if (isIncluding())
            return;

        if (location == null)
            throw new IllegalArgumentException();

        if (!URIUtil.hasScheme(location))
        {
            StringBuilder buf = _channel.getRequest().getRootURL();
            if (location.startsWith("/"))
            {
                // absolute in context
                location=URIUtil.canonicalPath(location);
            }
            else
            {
                // relative to request
                String path=_channel.getRequest().getRequestURI();
                String parent=(path.endsWith("/"))?path:URIUtil.parentPath(path);
                location=URIUtil.canonicalPath(URIUtil.addPaths(parent,location));
                if (!location.startsWith("/"))
                    buf.append('/');
            }

            if(location==null)
                throw new IllegalStateException("path cannot be above root");
            buf.append(location);

            location=buf.toString();
        }

        resetBuffer();
        setHeader(HttpHeader.LOCATION, location);
        setStatus(code);
        closeOutput();
    }

    @Override
    public void sendRedirect(String location) throws IOException
    {
        sendRedirect(HttpServletResponse.SC_MOVED_TEMPORARILY, location);
    }

    @Override
    public void setDateHeader(String name, long date)
    {
        if (!isIncluding())
            _fields.putDateField(name, date);
    }

    @Override
    public void addDateHeader(String name, long date)
    {
        if (!isIncluding())
            _fields.addDateField(name, date);
    }

    public void setHeader(HttpHeader name, String value)
    {
        if (HttpHeader.CONTENT_TYPE == name)
            setContentType(value);
        else
        {
            if (isIncluding())
                return;

            _fields.put(name, value);

            if (HttpHeader.CONTENT_LENGTH == name)
            {
                if (value == null)
                    _contentLength = -1l;
                else
                    _contentLength = Long.parseLong(value);
            }
        }
    }

    @Override
    public void setHeader(String name, String value)
    {
        if (HttpHeader.CONTENT_TYPE.is(name))
            setContentType(value);
        else
        {
            if (isIncluding())
            {
                if (name.startsWith(SET_INCLUDE_HEADER_PREFIX))
                    name = name.substring(SET_INCLUDE_HEADER_PREFIX.length());
                else
                    return;
            }
            _fields.put(name, value);
            if (HttpHeader.CONTENT_LENGTH.is(name))
            {
                if (value == null)
                    _contentLength = -1l;
                else
                    _contentLength = Long.parseLong(value);
            }
        }
    }

    @Override
    public Collection<String> getHeaderNames()
    {
        final HttpFields fields = _fields;
        return fields.getFieldNamesCollection();
    }

    @Override
    public String getHeader(String name)
    {
        return _fields.get(name);
    }

    @Override
    public Collection<String> getHeaders(String name)
    {
        final HttpFields fields = _fields;
        Collection<String> i = fields.getValuesList(name);
        if (i == null)
            return Collections.emptyList();
        return i;
    }

    @Override
    public void addHeader(String name, String value)
    {
        if (isIncluding())
        {
            if (name.startsWith(SET_INCLUDE_HEADER_PREFIX))
                name = name.substring(SET_INCLUDE_HEADER_PREFIX.length());
            else
                return;
        }

        if (HttpHeader.CONTENT_TYPE.is(name))
        {
            setContentType(value);
            return;
        }

        if (HttpHeader.CONTENT_LENGTH.is(name))
        {
            setHeader(name,value);
            return;
        }

        _fields.add(name, value);
    }

    @Override
    public void setIntHeader(String name, int value)
    {
        if (!isIncluding())
        {
            _fields.putLongField(name, value);
            if (HttpHeader.CONTENT_LENGTH.is(name))
                _contentLength = value;
        }
    }

    @Override
    public void addIntHeader(String name, int value)
    {
        if (!isIncluding())
        {
            _fields.add(name, Integer.toString(value));
            if (HttpHeader.CONTENT_LENGTH.is(name))
                _contentLength = value;
        }
    }

    @Override
    public void setStatus(int sc)
    {
        if (sc <= 0)
            throw new IllegalArgumentException();
        if (!isIncluding())
        {
            _status = sc;
            _reason = null;
        }
    }

    @Override
    @Deprecated
    public void setStatus(int sc, String sm)
    {
        setStatusWithReason(sc,sm);
    }

    public void setStatusWithReason(int sc, String sm)
    {
        if (sc <= 0)
            throw new IllegalArgumentException();
        if (!isIncluding())
        {
            _status = sc;
            _reason = sm;
        }
    }

    @Override
    public String getCharacterEncoding()
    {
        if (_characterEncoding == null)
            _characterEncoding = StringUtil.__ISO_8859_1;
        return _characterEncoding;
    }

    @Override
    public String getContentType()
    {
        return _contentType;
    }

    @Override
    public ServletOutputStream getOutputStream() throws IOException
    {
        if (_outputType == OutputType.WRITER)
            throw new IllegalStateException("WRITER");
        _outputType = OutputType.STREAM;
        return _out;
    }

    public boolean isWriting()
    {
        return _outputType == OutputType.WRITER;
    }

    @Override
    public PrintWriter getWriter() throws IOException
    {
        if (_outputType == OutputType.STREAM)
            throw new IllegalStateException("STREAM");

        if (_outputType == OutputType.NONE)
        {
            /* get encoding from Content-Type header */
            String encoding = _characterEncoding;
            if (encoding == null)
            {
                if (_mimeType!=null && _mimeType.isCharsetAssumed())
                    encoding=_mimeType.getCharsetString();
                else
                {
                    encoding = MimeTypes.inferCharsetFromContentType(_contentType);
                    if (encoding == null)
                        encoding = StringUtil.__ISO_8859_1;
                    setCharacterEncoding(encoding,EncodingFrom.INFERRED);
                }
            }

            Locale locale = getLocale();

            if (_writer != null && _writer.isFor(locale,encoding))
                _writer.reopen();
            else
            {
                if (StringUtil.__ISO_8859_1.equalsIgnoreCase(encoding))
                    _writer = new ResponseWriter(new Iso88591HttpWriter(_out),locale,encoding);
                else if (StringUtil.__UTF8.equalsIgnoreCase(encoding))
                    _writer = new ResponseWriter(new Utf8HttpWriter(_out),locale,encoding);
                else
                    _writer = new ResponseWriter(new EncodingHttpWriter(_out, encoding),locale,encoding);
            }

            // Set the output type at the end, because setCharacterEncoding() checks for it
            _outputType = OutputType.WRITER;
        }
        return _writer;
    }

    @Override
    public void setContentLength(int len)
    {
        // Protect from setting after committed as default handling
        // of a servlet HEAD request ALWAYS sets _content length, even
        // if the getHandling committed the response!
        if (isCommitted() || isIncluding())
            return;

        _contentLength = len;
        if (_contentLength > 0)
        {
            long written = _out.getWritten();
            if (written > len)
                throw new IllegalArgumentException("setContentLength(" + len + ") when already written " + written);

            _fields.putLongField(HttpHeader.CONTENT_LENGTH, len);
            if (isAllContentWritten(written))
            {
                try
                {
                    closeOutput();
                }
                catch(IOException e)
                {
                    throw new RuntimeIOException(e);
                }
            }
        }
        else if (_contentLength==0)
        {
            long written = _out.getWritten();
            if (written > 0)
                throw new IllegalArgumentException("setContentLength(0) when already written " + written);
            _fields.put(HttpHeader.CONTENT_LENGTH, "0");
        }
        else
            _fields.remove(HttpHeader.CONTENT_LENGTH);
    }

    public long getContentLength()
    {
        return _contentLength;
    }

    public boolean isAllContentWritten(long written)
    {
        return (_contentLength >= 0 && written >= _contentLength);
    }

    public void closeOutput() throws IOException
    {
        switch (_outputType)
        {
            case WRITER:
                _writer.close();
                if (!_out.isClosed())
                    _out.close();
                break;
            case STREAM:
                getOutputStream().close();
                break;
            default:
                _out.close();
        }
    }

    public long getLongContentLength()
    {
        return _contentLength;
    }

    public void setLongContentLength(long len)
    {
        // Protect from setting after committed as default handling
        // of a servlet HEAD request ALWAYS sets _content length, even
        // if the getHandling committed the response!
        if (isCommitted() || isIncluding())
            return;
        _contentLength = len;
        _fields.putLongField(HttpHeader.CONTENT_LENGTH.toString(), len);
    }

    @Override
    public void setContentLengthLong(long length)
    {
        setLongContentLength(length);
    }

    @Override
    public void setCharacterEncoding(String encoding)
    {
        setCharacterEncoding(encoding,EncodingFrom.SET_CHARACTER_ENCODING);
    }

    private void setCharacterEncoding(String encoding, EncodingFrom from)
    {
        if (isIncluding() || isWriting())
            return;

        if (_outputType != OutputType.WRITER && !isCommitted())
        {
            if (encoding == null)
            {
                _encodingFrom=EncodingFrom.NOT_SET;

                // Clear any encoding.
                if (_characterEncoding != null)
                {
                    _characterEncoding = null;

                    if (_mimeType!=null)
                    {
                        _mimeType=_mimeType.getBaseType();
                        _contentType=_mimeType.asString();
                        _fields.put(_mimeType.getContentTypeField());
                    }
                    else if (_contentType != null)
                    {
                        _contentType = MimeTypes.getContentTypeWithoutCharset(_contentType);
                        _fields.put(HttpHeader.CONTENT_TYPE, _contentType);
                    }
                }
            }
            else
            {
                // No, so just add this one to the mimetype
                _encodingFrom = from;
                _characterEncoding = HttpGenerator.__STRICT?encoding:StringUtil.normalizeCharset(encoding);
                if (_mimeType!=null)
                {
                    _contentType=_mimeType.getBaseType().asString()+ ";charset=" + _characterEncoding;
                    _mimeType = MimeTypes.CACHE.get(_contentType);
                    if (_mimeType==null || HttpGenerator.__STRICT)
                        _fields.put(HttpHeader.CONTENT_TYPE, _contentType);
                    else
                        _fields.put(_mimeType.getContentTypeField());
                }
                else if (_contentType != null)
                {
                    _contentType = MimeTypes.getContentTypeWithoutCharset(_contentType) + ";charset=" + _characterEncoding;
                    _fields.put(HttpHeader.CONTENT_TYPE, _contentType);
                }
            }
        }
    }

    @Override
    public void setContentType(String contentType)
    {
        if (isCommitted() || isIncluding())
            return;

        if (contentType == null)
        {
            if (isWriting() && _characterEncoding != null)
                throw new IllegalSelectorException();

            if (_locale == null)
                _characterEncoding = null;
            _mimeType = null;
            _contentType = null;
            _fields.remove(HttpHeader.CONTENT_TYPE);
        }
        else
        {
            _contentType = contentType;
            _mimeType = MimeTypes.CACHE.get(contentType);

            String charset;
            if (_mimeType!=null && _mimeType.getCharset()!=null && !_mimeType.isCharsetAssumed())
                charset=_mimeType.getCharsetString();
            else
                charset = MimeTypes.getCharsetFromContentType(contentType);

            if (charset == null)
            {
                switch (_encodingFrom)
                {
                    case NOT_SET:
                        break;
                    case INFERRED:
                    case SET_CONTENT_TYPE:
                        if (isWriting())
                        {
                            _mimeType=null;
                            _contentType = _contentType + ";charset=" + _characterEncoding;
                        }
                        else
                        {
                            _encodingFrom=EncodingFrom.NOT_SET;
                            _characterEncoding=null;
                        }
                        break;
                    case SET_LOCALE:
                    case SET_CHARACTER_ENCODING:
                    {
                        _contentType = contentType + ";charset=" + _characterEncoding;
                        _mimeType = null;
                    }
                }
            }
            else if (isWriting() && !charset.equalsIgnoreCase(_characterEncoding))
            {
                // too late to change the character encoding;
                _mimeType = null;
                _contentType = MimeTypes.getContentTypeWithoutCharset(_contentType);
                if (_characterEncoding != null)
                    _contentType = _contentType + ";charset=" + _characterEncoding;
            }
            else
            {
                _characterEncoding = charset;
                _encodingFrom = EncodingFrom.SET_CONTENT_TYPE;
            }

            if (HttpGenerator.__STRICT || _mimeType==null)
                _fields.put(HttpHeader.CONTENT_TYPE, _contentType);
            else
            {
                _contentType=_mimeType.asString();
                _fields.put(_mimeType.getContentTypeField());
            }
        }

    }

    @Override
    public void setBufferSize(int size)
    {
        if (isCommitted() || getContentCount() > 0)
            throw new IllegalStateException("cannot set buffer size on committed response");
        if (size <= 0)
            size = __MIN_BUFFER_SIZE;
        _out.setBufferSize(size);
    }

    @Override
    public int getBufferSize()
    {
        return _out.getBufferSize();
    }

    @Override
    public void flushBuffer() throws IOException
    {
        if (!_out.isClosed())
            _out.flush();
    }

    @Override
    public void reset()
    {
        reset(false);
    }

    public void reset(boolean preserveCookies)
    { 
        resetForForward();
        _status = 200;
        _reason = null;
        _contentLength = -1;
        
        List<HttpField> cookies = preserveCookies
            ?_fields.stream()
            .filter(f->f.getHeader()==HttpHeader.SET_COOKIE)
            .collect(Collectors.toList()):null;
        
        _fields.clear();

        String connection = _channel.getRequest().getHeader(HttpHeader.CONNECTION.asString());  
        if (connection != null)
        {
            for (String value: StringUtil.csvSplit(null,connection,0,connection.length()))
            {
                HttpHeaderValue cb = HttpHeaderValue.CACHE.get(value);

                if (cb != null)
                {
                    switch (cb)
                    {
                        case CLOSE:
                            _fields.put(HttpHeader.CONNECTION, HttpHeaderValue.CLOSE.toString());
                            break;

                        case KEEP_ALIVE:
                            if (HttpVersion.HTTP_1_0.is(_channel.getRequest().getProtocol()))
                                _fields.put(HttpHeader.CONNECTION, HttpHeaderValue.KEEP_ALIVE.toString());
                            break;
                        case TE:
                            _fields.put(HttpHeader.CONNECTION, HttpHeaderValue.TE.toString());
                            break;
                        default:
                    }
                }
            }
        }

        if (preserveCookies)
            cookies.forEach(f->_fields.add(f));
        else
        {
            Request request = getHttpChannel().getRequest();
            HttpSession session = request.getSession(false);
            if (session!=null && session.isNew())
            {
                SessionHandler sh = request.getSessionHandler();
                if (sh!=null)
                {
                    HttpCookie c=sh.getSessionCookie(session,request.getContextPath(),request.isSecure());
                    if (c!=null)
                        addCookie(c);
                }
            }
        }
    }

    public void resetForForward()
    {
        resetBuffer();
        _outputType = OutputType.NONE;
    }

    @Override
    public void resetBuffer()
    {
        _out.resetBuffer();
    }

    protected MetaData.Response newResponseMetaData()
    {
        return new MetaData.Response(_channel.getRequest().getHttpVersion(), getStatus(), getReason(), _fields, getLongContentLength());
    }

    /** Get the MetaData.Response committed for this response.
     * This may differ from the meta data in this response for
     * exceptional responses (eg 4xx and 5xx responses generated
     * by the container) and the committedMetaData should be used
     * for logging purposes.
     * @return The committed MetaData or a {@link #newResponseMetaData()}
     * if not yet committed.
     */
    public MetaData.Response getCommittedMetaData()
    {
        MetaData.Response meta = _channel.getCommittedMetaData();
        if (meta==null)
            return newResponseMetaData();
        return meta;
    }

    @Override
    public boolean isCommitted()
    {
        return _channel.isCommitted();
    }

    @Override
    public void setLocale(Locale locale)
    {
        if (locale == null || isCommitted() || isIncluding())
            return;

        _locale = locale;
        _fields.put(HttpHeader.CONTENT_LANGUAGE, locale.toString().replace('_', '-'));

        if (_outputType != OutputType.NONE)
            return;

        if (_channel.getRequest().getContext() == null)
            return;

        String charset = _channel.getRequest().getContext().getContextHandler().getLocaleEncoding(locale);

        if (charset != null && charset.length() > 0 && __localeOverride.contains(_encodingFrom))
            setCharacterEncoding(charset,EncodingFrom.SET_LOCALE);
    }

    @Override
    public Locale getLocale()
    {
        if (_locale == null)
            return Locale.getDefault();
        return _locale;
    }

    @Override
    public int getStatus()
    {
        return _status;
    }

    public String getReason()
    {
        return _reason;
    }

    public HttpFields getHttpFields()
    {
        return _fields;
    }

    public long getContentCount()
    {
        return _out.getWritten();
    }

    @Override
    public String toString()
    {
        return String.format("%s %d %s%n%s", _channel.getRequest().getHttpVersion(), _status, _reason == null ? "" : _reason, _fields);
    }


    public void putHeaders(HttpContent content,long contentLength, boolean etag)
    {
        HttpField lm = content.getLastModified();
        if (lm!=null)
            _fields.put(lm);

        if (contentLength==0)
        {
            _fields.put(content.getContentLength());
            _contentLength=content.getContentLengthValue();
        }
        else if (contentLength>0)
        {
            _fields.putLongField(HttpHeader.CONTENT_LENGTH,contentLength);
            _contentLength=contentLength;
        }

        HttpField ct=content.getContentType();
        if (ct!=null)
        {
            _fields.put(ct);
            _contentType=ct.getValue();
            _characterEncoding=content.getCharacterEncoding();
            _mimeType=content.getMimeType();
        }

        HttpField ce=content.getContentEncoding();
        if (ce!=null)
            _fields.put(ce);

        if (etag)
        {
            HttpField et = content.getETag();
            if (et!=null)
                _fields.put(et);
        }
    }

    public static void putHeaders(HttpServletResponse response, HttpContent content, long contentLength, boolean etag)
    {
        long lml=content.getResource().lastModified();
        if (lml>=0)
            response.setDateHeader(HttpHeader.LAST_MODIFIED.asString(),lml);

        if (contentLength==0)
            contentLength=content.getContentLengthValue();
        if (contentLength >=0)
        {
            if (contentLength<Integer.MAX_VALUE)
                response.setContentLength((int)contentLength);
            else
                response.setHeader(HttpHeader.CONTENT_LENGTH.asString(),Long.toString(contentLength));
        }

        String ct=content.getContentTypeValue();
        if (ct!=null && response.getContentType()==null)
            response.setContentType(ct);

        String ce=content.getContentEncodingValue();
        if (ce!=null)
            response.setHeader(HttpHeader.CONTENT_ENCODING.asString(),ce);

        if (etag)
        {
            String et=content.getETagValue();
            if (et!=null)
                response.setHeader(HttpHeader.ETAG.asString(),et);
        }
    }
}<|MERGE_RESOLUTION|>--- conflicted
+++ resolved
@@ -531,6 +531,9 @@
                 LOG.debug("Aborting on sendError on committed response {} {}",code,message);
             code=-1;
         }
+        else
+            resetBuffer();
+        
 
         switch(code)
         {
@@ -544,16 +547,8 @@
                 break;
         }
 
-<<<<<<< HEAD
-        resetBuffer();
+
         _mimeType=null;
-=======
-        if (isCommitted())
-            LOG.warn("cannot sendError("+code+", "+message+") response already committed");
-        else
-            resetBuffer();
-        
->>>>>>> 94c14240
         _characterEncoding=null;
         _outputType = OutputType.NONE;
         setHeader(HttpHeader.EXPIRES,null);
